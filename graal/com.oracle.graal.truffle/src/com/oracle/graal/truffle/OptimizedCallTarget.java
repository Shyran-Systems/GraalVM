--- conflicted
+++ resolved
@@ -261,13 +261,8 @@
             }
 
             int notInlinedCallSiteCount = TruffleInliningImpl.getInlinableCallSites(callTarget).size();
-<<<<<<< HEAD
             int nodeCount = NodeUtil.countNodes(callTarget.rootNode);
             int inlinedCallSiteCount = countInlinedNodes(callTarget.rootNode);
-=======
-            int nodeCount = NodeUtil.countNodes(callTarget.getRootNode());
-            int inlinedCallSiteCount = NodeUtil.countNodes(callTarget.getRootNode(), InlinedCallSite.class);
->>>>>>> 9de67a79
             String comment = callTarget.installedCode == null ? " int" : "";
             comment += callTarget.compilationEnabled ? "" : " fail";
             OUT.printf("%-50s | %10d | %15d | %15d | %10d | %3d%s\n", callTarget.getRootNode(), callTarget.callCount, inlinedCallSiteCount, notInlinedCallSiteCount, nodeCount,
