--- conflicted
+++ resolved
@@ -344,12 +344,8 @@
      * @param object the object value whose type is being checked against {@code type}
      */
     protected void handleUnresolvedInstanceOf(JavaType type, ValueNode object) {
-<<<<<<< HEAD
         assert !graphBuilderConfig.eagerResolving();
-        BlockPlaceholderNode successor = currentGraph.add(new BlockPlaceholderNode());
-=======
         BlockPlaceholderNode successor = currentGraph.add(new BlockPlaceholderNode(this));
->>>>>>> 5505de31
         DeoptimizeNode deopt = currentGraph.add(new DeoptimizeNode(InvalidateRecompile, Unresolved));
         append(new IfNode(currentGraph.unique(new IsNullNode(object)), successor, deopt, 1));
         lastInstr = successor;
