--- conflicted
+++ resolved
@@ -43,15 +43,12 @@
 import org.graalvm.compiler.nodes.java.MethodCallTargetNode;
 import org.graalvm.compiler.nodes.spi.VirtualizableAllocation;
 import org.graalvm.compiler.nodes.util.GraphUtil;
-<<<<<<< HEAD
 import org.graalvm.compiler.options.OptionValues;
-=======
 import org.graalvm.util.CollectionFactory;
-import org.graalvm.util.Equivalence;
 import org.graalvm.util.EconomicMap;
 import org.graalvm.util.EconomicSet;
+import org.graalvm.util.Equivalence;
 import org.graalvm.util.ImmutableEconomicMap;
->>>>>>> d9930124
 
 import jdk.vm.ci.meta.Assumptions;
 import jdk.vm.ci.meta.Assumptions.Assumption;
@@ -271,8 +268,14 @@
 
     public static final boolean NO_PROFILING_INFO = false;
 
-    private StructuredGraph(String name, ResolvedJavaMethod method, int entryBCI, Assumptions assumptions, SpeculationLog speculationLog, boolean useProfilingInfo,
-                    CompilationIdentifier compilationId, OptionValues options) {
+    private StructuredGraph(String name,
+                    ResolvedJavaMethod method,
+                    int entryBCI,
+                    Assumptions assumptions,
+                    SpeculationLog speculationLog,
+                    boolean useProfilingInfo,
+                    CompilationIdentifier compilationId,
+                    OptionValues options) {
         super(name, options);
         this.setStart(add(new StartNode()));
         this.rootMethod = method;
@@ -391,16 +394,17 @@
         return copy(newName, duplicationMapCallback, compilationId);
     }
 
-<<<<<<< HEAD
-    private StructuredGraph copy(String newName, Consumer<Map<Node, Node>> duplicationMapCallback, CompilationIdentifier newCompilationId) {
-        StructuredGraph copy = new StructuredGraph(newName, method(), entryBCI, assumptions != null ? new Assumptions() : null, speculationLog, useProfilingInfo, newCompilationId, getOptions());
-        if (assumptions != null) {
-=======
     private StructuredGraph copy(String newName, Consumer<ImmutableEconomicMap<Node, Node>> duplicationMapCallback, CompilationIdentifier newCompilationId) {
-        AllowAssumptions allowAssumptions = AllowAssumptions.from(assumptions != null);
-        StructuredGraph copy = new StructuredGraph(newName, method(), entryBCI, allowAssumptions, speculationLog, useProfilingInfo, newCompilationId);
+        AllowAssumptions allowAssumptions = AllowAssumptions.ifNonNull(assumptions);
+        StructuredGraph copy = new StructuredGraph(newName,
+                        method(),
+                        entryBCI,
+                        assumptions,
+                        speculationLog,
+                        useProfilingInfo,
+                        newCompilationId,
+                        getOptions());
         if (allowAssumptions == AllowAssumptions.YES && assumptions != null) {
->>>>>>> d9930124
             copy.assumptions.record(assumptions);
         }
         copy.hasUnsafeAccess = hasUnsafeAccess;
@@ -752,7 +756,7 @@
      * Records that {@code field} was accessed in this graph.
      */
     public void recordField(ResolvedJavaField field) {
-        assert GraalOptions.GeneratePIC.getValue();
+        assert GraalOptions.GeneratePIC.getValue(getOptions());
         if (this.fields == null) {
             this.fields = CollectionFactory.newSet(Equivalence.IDENTITY);
         }
@@ -765,7 +769,7 @@
      */
     public void updateFields(StructuredGraph other) {
         assert this != other;
-        assert GraalOptions.GeneratePIC.getValue();
+        assert GraalOptions.GeneratePIC.getValue(getOptions());
         if (this.fields == null) {
             this.fields = CollectionFactory.newSet(Equivalence.IDENTITY);
         }
