/*
 * Copyright (c) 2012, Oracle and/or its affiliates. All rights reserved.
 * DO NOT ALTER OR REMOVE COPYRIGHT NOTICES OR THIS FILE HEADER.
 *
 * This code is free software; you can redistribute it and/or modify it
 * under the terms of the GNU General Public License version 2 only, as
 * published by the Free Software Foundation.
 *
 * This code is distributed in the hope that it will be useful, but WITHOUT
 * ANY WARRANTY; without even the implied warranty of MERCHANTABILITY or
 * FITNESS FOR A PARTICULAR PURPOSE.  See the GNU General Public License
 * version 2 for more details (a copy is included in the LICENSE file that
 * accompanied this code).
 *
 * You should have received a copy of the GNU General Public License version
 * 2 along with this work; if not, write to the Free Software Foundation,
 * Inc., 51 Franklin St, Fifth Floor, Boston, MA 02110-1301 USA.
 *
 * Please contact Oracle, 500 Oracle Parkway, Redwood Shores, CA 94065 USA
 * or visit www.oracle.com if you need additional information or have any
 * questions.
 */
package com.oracle.graal.hotspot.stubs;

import static com.oracle.graal.api.code.CallingConvention.Type.*;
import static com.oracle.graal.api.meta.MetaUtil.*;
import static com.oracle.graal.hotspot.HotSpotGraalRuntime.*;
import static com.oracle.graal.hotspot.HotSpotRuntimeCallTarget.RegisterEffect.*;

import java.lang.reflect.*;

import com.oracle.graal.api.code.*;
import com.oracle.graal.api.code.RuntimeCallTarget.Descriptor;
import com.oracle.graal.api.meta.*;
import com.oracle.graal.debug.*;
import com.oracle.graal.hotspot.*;
import com.oracle.graal.hotspot.bridge.*;
import com.oracle.graal.hotspot.meta.*;
import com.oracle.graal.hotspot.nodes.*;
import com.oracle.graal.hotspot.replacements.*;
import com.oracle.graal.nodes.*;
import com.oracle.graal.nodes.calc.*;
import com.oracle.graal.nodes.java.*;
import com.oracle.graal.nodes.java.MethodCallTargetNode.InvokeKind;
import com.oracle.graal.nodes.spi.*;
import com.oracle.graal.nodes.type.*;
import com.oracle.graal.phases.common.*;
import com.oracle.graal.replacements.*;
import com.oracle.graal.replacements.nodes.*;
import com.oracle.graal.word.*;
import com.oracle.graal.word.phases.*;

/**
 * A stub that calls into a HotSpot C/C++ runtime function using the native
 * {@link CallingConvention}.
 */
public class RuntimeCallStub extends Stub {

    /**
     * The target of the call.
     */
    private final HotSpotRuntimeCallTarget target;

    /**
     * Specifies if the JavaThread value for the current thread is to be prepended to the arguments
     * for the call to {@link #target}.
     */
    protected final boolean prependThread;

    /**
     * Creates a stub for a call to code at a given address.
     * 
     * @param address the address of the code to call
     * @param sig the signature of the call to this stub
     * @param prependThread true if the JavaThread value for the current thread is to be prepended
     *            to the arguments for the call to {@code address}
     * @param regConfig used to get the calling convention for the call to this stub from Graal
     *            compiled Java code as well as the calling convention for the call to
     *            {@code address}
     * @param vm the Java to HotSpot C/C++ runtime interface
     */
    public RuntimeCallStub(long address, Descriptor sig, boolean prependThread, HotSpotRuntime runtime, Replacements replacements, RegisterConfig regConfig, CompilerToVM vm) {
        super(runtime, replacements, HotSpotRuntimeCallTarget.create(sig, 0L, PRESERVES_REGISTERS, JavaCallee, regConfig, runtime, vm));
        this.prependThread = prependThread;
        Class[] targetParameterTypes = createTargetParameters(sig);
        Descriptor targetSig = new Descriptor(sig.getName() + ":C", sig.hasSideEffect(), sig.getResultType(), targetParameterTypes);
        target = HotSpotRuntimeCallTarget.create(targetSig, address, DESTROYS_REGISTERS, NativeCall, regConfig, runtime, vm);
    }

    /**
     * Gets the linkage information for the runtime call.
     */
    public HotSpotRuntimeCallTarget getTargetLinkage() {
        return target;
    }

    private Class[] createTargetParameters(Descriptor sig) {
        Class[] parameters = sig.getArgumentTypes();
        if (prependThread) {
            Class[] newParameters = new Class[parameters.length + 1];
            System.arraycopy(parameters, 0, newParameters, 1, parameters.length);
            newParameters[0] = Word.class;
            return newParameters;
        }
        return parameters;
    }

    @Override
    protected ResolvedJavaMethod getInstalledCodeOwner() {
        return null;
    }

    @Override
    protected Object debugScopeContext() {
        return new JavaMethod() {

            public Signature getSignature() {
                Descriptor d = linkage.getDescriptor();
                Class<?>[] arguments = d.getArgumentTypes();
                JavaType[] parameters = new JavaType[arguments.length];
                for (int i = 0; i < arguments.length; i++) {
                    parameters[i] = runtime.lookupJavaType(arguments[i]);
                }
                return new HotSpotSignature(runtime.lookupJavaType(d.getResultType()), parameters);
            }

            public String getName() {
                return linkage.getDescriptor().getName();
            }

            public JavaType getDeclaringClass() {
                return runtime.lookupJavaType(RuntimeCallStub.class);
            }

            @Override
            public String toString() {
                return format("HotSpotStub<%n(%p)>", this);
            }
        };
    }

    static class GraphBuilder {

        public GraphBuilder(Stub stub) {
            this.graph = new StructuredGraph(stub.toString(), null);
            graph.replaceFixed(graph.start(), graph.add(new StubStartNode(stub)));
            this.lastFixedNode = graph.start();
        }

        final StructuredGraph graph;
        private FixedWithNextNode lastFixedNode;

        <T extends FloatingNode> T add(T node) {
            return graph.unique(node);
        }

        <T extends FixedNode> T append(T node) {
            T result = graph.add(node);
            assert lastFixedNode != null;
            assert result.predecessor() == null;
            graph.addAfterFixed(lastFixedNode, result);
            if (result instanceof FixedWithNextNode) {
                lastFixedNode = (FixedWithNextNode) result;
            } else {
                lastFixedNode = null;
            }
            return result;
        }
    }

    @Override
    protected StructuredGraph getGraph() {
        Class<?>[] args = linkage.getDescriptor().getArgumentTypes();
        boolean isObjectResult = linkage.getCallingConvention().getReturn().getKind() == Kind.Object;
        GraphBuilder builder = new GraphBuilder(this);
        LocalNode[] locals = createLocals(builder, args);

        ReadRegisterNode thread = prependThread || isObjectResult ? builder.append(new ReadRegisterNode(runtime.threadRegister(), true, false)) : null;
        ValueNode result = createTargetCall(builder, locals, thread);
        createInvoke(builder, StubUtil.class, "handlePendingException", ConstantNode.forBoolean(isObjectResult, builder.graph));
        if (isObjectResult) {
            InvokeNode object = createInvoke(builder, HotSpotReplacementsUtil.class, "getAndClearObjectResult", thread);
            result = createInvoke(builder, StubUtil.class, "verifyObject", object);
        }
<<<<<<< HEAD
        builder.add(new ReturnNode(linkage.getDescriptor().getResultType() == void.class ? null : result));
=======
        builder.append(new ReturnNode(linkage.descriptor.getResultType() == void.class ? null : result));
>>>>>>> e0f5b3fa

        if (Debug.isDumpEnabled()) {
            Debug.dump(builder.graph, "Initial stub graph");
        }

        for (InvokeNode invoke : builder.graph.getNodes(InvokeNode.class).snapshot()) {
            inline(invoke);
        }
        assert builder.graph.getNodes(InvokeNode.class).isEmpty();

        if (Debug.isDumpEnabled()) {
            Debug.dump(builder.graph, "Stub graph before compilation");
        }

        return builder.graph;
    }

    private LocalNode[] createLocals(GraphBuilder builder, Class<?>[] args) {
        LocalNode[] locals = new LocalNode[args.length];
        ResolvedJavaType accessingClass = runtime.lookupJavaType(getClass());
        for (int i = 0; i < args.length; i++) {
            ResolvedJavaType type = runtime.lookupJavaType(args[i]).resolve(accessingClass);
            Kind kind = type.getKind().getStackKind();
            Stamp stamp;
            if (kind == Kind.Object) {
                stamp = StampFactory.declared(type);
            } else {
                stamp = StampFactory.forKind(kind);
            }
            LocalNode local = builder.add(new LocalNode(i, stamp));
            locals[i] = local;
        }
        return locals;
    }

    private InvokeNode createInvoke(GraphBuilder builder, Class<?> declaringClass, String name, ValueNode... hpeArgs) {
        ResolvedJavaMethod method = null;
        for (Method m : declaringClass.getDeclaredMethods()) {
            if (Modifier.isStatic(m.getModifiers()) && m.getName().equals(name)) {
                assert method == null : "found more than one method in " + declaringClass + " named " + name;
                method = runtime.lookupJavaMethod(m);
            }
        }
        assert method != null : "did not find method in " + declaringClass + " named " + name;
        JavaType returnType = method.getSignature().getReturnType(null);
        MethodCallTargetNode callTarget = builder.graph.add(new MethodCallTargetNode(InvokeKind.Static, method, hpeArgs, returnType));
        InvokeNode invoke = builder.append(new InvokeNode(callTarget, FrameState.UNKNOWN_BCI));
        return invoke;
    }

    private CRuntimeCall createTargetCall(GraphBuilder builder, LocalNode[] locals, ReadRegisterNode thread) {
        if (prependThread) {
            ValueNode[] targetArguments = new ValueNode[1 + locals.length];
            targetArguments[0] = thread;
            System.arraycopy(locals, 0, targetArguments, 1, locals.length);
<<<<<<< HEAD
            return builder.add(new CRuntimeCall(target.getDescriptor(), targetArguments));
        } else {
            return builder.add(new CRuntimeCall(target.getDescriptor(), locals));
=======
            return builder.append(new CRuntimeCall(target.descriptor, targetArguments));
        } else {
            return builder.append(new CRuntimeCall(target.descriptor, locals));
>>>>>>> e0f5b3fa
        }
    }

    private void inline(InvokeNode invoke) {
        StructuredGraph graph = invoke.graph();
        ResolvedJavaMethod method = ((MethodCallTargetNode) invoke.callTarget()).targetMethod();
        ReplacementsImpl repl = new ReplacementsImpl(runtime, new Assumptions(false), runtime.getTarget());
        StructuredGraph calleeGraph = repl.makeGraph(method, null, null);
        InliningUtil.inline(invoke, calleeGraph, false);
        new NodeIntrinsificationPhase(runtime).apply(graph);
        new WordTypeRewriterPhase(runtime, wordKind()).apply(graph);
        new DeadCodeEliminationPhase().apply(graph);
    }
}<|MERGE_RESOLUTION|>--- conflicted
+++ resolved
@@ -182,11 +182,7 @@
             InvokeNode object = createInvoke(builder, HotSpotReplacementsUtil.class, "getAndClearObjectResult", thread);
             result = createInvoke(builder, StubUtil.class, "verifyObject", object);
         }
-<<<<<<< HEAD
-        builder.add(new ReturnNode(linkage.getDescriptor().getResultType() == void.class ? null : result));
-=======
-        builder.append(new ReturnNode(linkage.descriptor.getResultType() == void.class ? null : result));
->>>>>>> e0f5b3fa
+        builder.append(new ReturnNode(linkage.getDescriptor().getResultType() == void.class ? null : result));
 
         if (Debug.isDumpEnabled()) {
             Debug.dump(builder.graph, "Initial stub graph");
@@ -242,15 +238,9 @@
             ValueNode[] targetArguments = new ValueNode[1 + locals.length];
             targetArguments[0] = thread;
             System.arraycopy(locals, 0, targetArguments, 1, locals.length);
-<<<<<<< HEAD
-            return builder.add(new CRuntimeCall(target.getDescriptor(), targetArguments));
+            return builder.append(new CRuntimeCall(target.getDescriptor(), targetArguments));
         } else {
-            return builder.add(new CRuntimeCall(target.getDescriptor(), locals));
-=======
-            return builder.append(new CRuntimeCall(target.descriptor, targetArguments));
-        } else {
-            return builder.append(new CRuntimeCall(target.descriptor, locals));
->>>>>>> e0f5b3fa
+            return builder.append(new CRuntimeCall(target.getDescriptor(), locals));
         }
     }
 
