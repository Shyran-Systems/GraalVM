/*
 * Copyright (c) 2011, Oracle and/or its affiliates. All rights reserved.
 * DO NOT ALTER OR REMOVE COPYRIGHT NOTICES OR THIS FILE HEADER.
 *
 * This code is free software; you can redistribute it and/or modify it
 * under the terms of the GNU General Public License version 2 only, as
 * published by the Free Software Foundation.
 *
 * This code is distributed in the hope that it will be useful, but WITHOUT
 * ANY WARRANTY; without even the implied warranty of MERCHANTABILITY or
 * FITNESS FOR A PARTICULAR PURPOSE.  See the GNU General Public License
 * version 2 for more details (a copy is included in the LICENSE file that
 * accompanied this code).
 *
 * You should have received a copy of the GNU General Public License version
 * 2 along with this work; if not, write to the Free Software Foundation,
 * Inc., 51 Franklin St, Fifth Floor, Boston, MA 02110-1301 USA.
 *
 * Please contact Oracle, 500 Oracle Parkway, Redwood Shores, CA 94065 USA
 * or visit www.oracle.com if you need additional information or have any
 * questions.
 */
package com.oracle.max.graal.compiler.phases;

import java.lang.reflect.*;
import java.util.*;

import com.oracle.max.graal.compiler.*;
import com.oracle.max.graal.compiler.graph.*;
import com.oracle.max.graal.compiler.ir.*;
import com.oracle.max.graal.compiler.value.*;
import com.oracle.max.graal.graph.*;
import com.sun.cri.ci.*;
import com.sun.cri.ri.*;


public class InliningPhase extends Phase {

    private final GraalCompilation compilation;
    private final IR ir;

    private final Queue<Invoke> invokes = new ArrayDeque<Invoke>();
    private final Queue<RiMethod> methods = new ArrayDeque<RiMethod>();
    private int inliningSize;
    private final boolean trace;

    public InliningPhase(GraalCompilation compilation, IR ir, boolean trace) {
        this.compilation = compilation;
        this.ir = ir;
        this.trace = trace;
    }

    private void addToQueue(Invoke invoke, RiMethod method) {
        invokes.add(invoke);
        methods.add(method);
        inliningSize += method.code().length;
    }

    static HashMap<RiMethod, Integer> methodCount = new HashMap<RiMethod, Integer>();
    @Override
    protected void run(Graph graph) {
        inliningSize = compilation.method.code().length;
        for (int iterations = 0; iterations < GraalOptions.MaximumInlineLevel; iterations++) {
            for (Invoke invoke : graph.getNodes(Invoke.class)) {
                RiMethod target = invoke.target;
                if (invoke.stateAfter() == null || invoke.stateAfter().locksSize() > 0) {
                    if (trace) {
                        System.out.println("lock...");
                    }
                    continue;
                }
                if (!checkInliningConditions(invoke) || !target.isResolved() || Modifier.isNative(target.accessFlags())) {
                    continue;
                }
                if (target.canBeStaticallyBound()) {
                    if (checkInliningConditions(invoke.target, iterations)) {
                        addToQueue(invoke, invoke.target);
                    }
                } else {
                    RiMethod concrete = invoke.target.holder().uniqueConcreteMethod(invoke.target);
                    if (concrete != null && concrete.isResolved() && !Modifier.isNative(concrete.accessFlags())) {
                        if (checkInliningConditions(concrete, iterations)) {
                            if (trace) {
                                System.out.println("recording concrete method assumption...");
                            }
                            compilation.assumptions.recordConcreteMethod(invoke.target, concrete);
                            addToQueue(invoke, concrete);
                        }
                    }
                }
                if (inliningSize > GraalOptions.MaximumInstructionCount) {
                    break;
                }
            }

            assert invokes.size() == methods.size();
            if (invokes.isEmpty()) {
                break;
            }

            Invoke invoke;
            while ((invoke = invokes.poll()) != null) {
                RiMethod method = methods.remove();
                inlineMethod(invoke, method);

                if (methodCount.get(method) == null) {
                    methodCount.put(method, 1);
                } else {
                    methodCount.put(method, methodCount.get(method) + 1);
                }
            }
            ir.verifyAndPrint("After inlining iteration");
            DeadCodeEliminationPhase dce = new DeadCodeEliminationPhase();
            dce.apply(graph);
<<<<<<< HEAD
            ir.verifyAndPrint("After inlining iteration DCE");
=======
>>>>>>> 9151187c

            if (inliningSize > GraalOptions.MaximumInstructionCount) {
                if (trace) {
                    System.out.println("inlining stopped: MaximumInstructionCount reached");
                }
                break;
            }
        }

        if (trace) {
            int inlined = 0;
            int duplicate = 0;
            for (Map.Entry<RiMethod, Integer> entry : methodCount.entrySet()) {
                inlined += entry.getValue();
                duplicate += entry.getValue() - 1;
            }
            if (inlined > 0) {
                System.out.printf("overhead_: %d (%5.3f %%)\n", duplicate, duplicate * 100.0 / inlined);
            }
        }
    }

    private boolean checkInliningConditions(Invoke invoke) {
        String name = !trace ? null : invoke.id() + ": " + CiUtil.format("%H.%n(%p):%r", invoke.target, false);
        if (invoke.predecessors().size() == 0) {
            if (trace) {
                System.out.println("not inlining " + name + " because the invoke is dead code");
            }
            return false;
        }
        if (invoke.stateAfter() == null) {
            if (trace) {
                System.out.println("not inlining " + name + " because of missing frame state");
            }
        }
        return true;
    }

    private boolean checkInliningConditions(RiMethod method, int iterations) {
        String name = !trace ? null : CiUtil.format("%H.%n(%p):%r", method, false) + " (" + method.code().length + " bytes)";
        if (method.code().length > GraalOptions.MaximumInlineSize) {
            if (trace) {
                System.out.println("not inlining " + name + " because of code size");
            }
            return false;
        }
        if (!method.holder().isInitialized()) {
            if (trace) {
                System.out.println("not inlining " + name + " because of non-initialized class");
            }
            return false;
        }
        if (method == compilation.method && iterations > GraalOptions.MaximumRecursiveInlineLevel) {
            if (trace) {
                System.out.println("not inlining " + name + " because of recursive inlining limit");
            }
            return false;
        }
        return true;
    }

    private void inlineMethod(Invoke invoke, RiMethod method) {
        String name = !trace ? null : invoke.id() + ": " + CiUtil.format("%H.%n(%p):%r", method, false) + " (" + method.code().length + " bytes)";
        FrameState stateAfter = invoke.stateAfter();
        Instruction exceptionEdge = invoke.exceptionEdge();

        if (trace) {
            System.out.printf("Building graph for %s, locals: %d, stack: %d\n", name, method.maxLocals(), method.maxStackSize());
        }

        CompilerGraph graph = new CompilerGraph();
        new GraphBuilderPhase(compilation, method, true, true).apply(graph);

        boolean withReceiver = !Modifier.isStatic(method.accessFlags());

        int argumentCount = method.signature().argumentCount(false);
        Value[] parameters = new Value[argumentCount + (withReceiver ? 1 : 0)];
        int slot = withReceiver ? 1 : 0;
        int param = withReceiver ? 1 : 0;
        for (int i = 0; i < argumentCount; i++) {
            parameters[param++] = invoke.argument(slot);
            slot += method.signature().argumentKindAt(i).sizeInSlots();
        }
        if (withReceiver) {
            parameters[0] = invoke.argument(0);
        }

        invoke.inputs().clearAll();

        HashMap<Node, Node> replacements = new HashMap<Node, Node>();
        ArrayList<Node> nodes = new ArrayList<Node>();
        ArrayList<Node> frameStates = new ArrayList<Node>();
        Return returnNode = null;
        Unwind unwindNode = null;
        StartNode startNode = graph.start();
        for (Node node : graph.getNodes()) {
            if (node != null) {
                if (node instanceof StartNode) {
                    assert startNode == node;
                } else if (node instanceof Local) {
                    replacements.put(node, parameters[((Local) node).index()]);
                } else {
                    nodes.add(node);
                    if (node instanceof Return) {
                        returnNode = (Return) node;
                    } else if (node instanceof Unwind) {
                        unwindNode = (Unwind) node;
                    } else if (node instanceof FrameState) {
                        frameStates.add(node);
                    }
                }
            }
        }

        if (trace) {
            ir.printGraph("Subgraph " + CiUtil.format("%H.%n(%p):%r", method, false), graph);
            System.out.println("inlining " + name + ": " + frameStates.size() + " frame states, " + nodes.size() + " nodes");
        }

        assert invoke.predecessors().size() == 1 : "size: " + invoke.predecessors().size();
        Instruction pred;
        if (withReceiver) {
            pred = new NullCheck(parameters[0], compilation.graph);
        } else {
            pred = new Merge(compilation.graph);
        }
        invoke.predecessors().get(0).successors().replace(invoke, pred);
        replacements.put(startNode, pred);

        Map<Node, Node> duplicates = compilation.graph.addDuplicate(nodes, replacements);

        int monitorIndexDelta = stateAfter.locksSize();
        if (monitorIndexDelta > 0) {
            for (Map.Entry<Node, Node> entry : duplicates.entrySet()) {
                if (entry.getValue() instanceof MonitorAddress) {
                    System.out.println("Adjusting monitor index");
                    MonitorAddress address = (MonitorAddress) entry.getValue();
                    address.setMonitorIndex(address.monitorIndex() + monitorIndexDelta);
                }
            }
        }

        if (returnNode != null) {
            List<Node> usages = new ArrayList<Node>(invoke.usages());
            for (Node usage : usages) {
                if (returnNode.result() instanceof Local) {
                    usage.inputs().replace(invoke, replacements.get(returnNode.result()));
                } else {
                    usage.inputs().replace(invoke, duplicates.get(returnNode.result()));
                }
            }
            Node returnDuplicate = duplicates.get(returnNode);
            returnDuplicate.inputs().clearAll();

            assert returnDuplicate.predecessors().size() == 1;
            Node returnPred = returnDuplicate.predecessors().get(0);
            int index = returnDuplicate.predecessorsIndex().get(0);
            returnPred.successors().setAndClear(index, invoke, 0);
            returnDuplicate.delete();
        }

        if (exceptionEdge != null) {
            if (unwindNode != null) {
                assert unwindNode.predecessors().size() == 1;
                assert exceptionEdge.successors().size() == 1;
                ExceptionObject obj = (ExceptionObject) exceptionEdge;

                Unwind unwindDuplicate = (Unwind) duplicates.get(unwindNode);
                List<Node> usages = new ArrayList<Node>(obj.usages());
                for (Node usage : usages) {
                    usage.inputs().replace(obj, unwindDuplicate.exception());
                }
                unwindDuplicate.inputs().clearAll();

                assert unwindDuplicate.predecessors().size() == 1;
                Node unwindPred = unwindDuplicate.predecessors().get(0);
                int index = unwindDuplicate.predecessorsIndex().get(0);
                unwindPred.successors().setAndClear(index, obj, 0);

                obj.inputs().clearAll();
                unwindDuplicate.delete();
            }
        }

        // adjust all frame states that were copied
        if (frameStates.size() > 0) {
            FrameState outerFrameState = stateAfter.duplicateModified(invoke.bci, invoke.kind);
            for (Node frameState : frameStates) {
                ((FrameState) duplicates.get(frameState)).setOuterFrameState(outerFrameState);
            }
        }

<<<<<<< HEAD
        if (trace) {
            ir.verifyAndPrint("After inlining " + CiUtil.format("%H.%n(%p):%r", method, false));
=======
        if (GraalOptions.TraceInlining) {
            ir.printGraph("After inlining " + CiUtil.format("%H.%n(%p):%r", method, false), compilation.graph);
>>>>>>> 9151187c
        }
    }
}<|MERGE_RESOLUTION|>--- conflicted
+++ resolved
@@ -109,13 +109,8 @@
                     methodCount.put(method, methodCount.get(method) + 1);
                 }
             }
-            ir.verifyAndPrint("After inlining iteration");
             DeadCodeEliminationPhase dce = new DeadCodeEliminationPhase();
             dce.apply(graph);
-<<<<<<< HEAD
-            ir.verifyAndPrint("After inlining iteration DCE");
-=======
->>>>>>> 9151187c
 
             if (inliningSize > GraalOptions.MaximumInstructionCount) {
                 if (trace) {
@@ -308,13 +303,8 @@
             }
         }
 
-<<<<<<< HEAD
         if (trace) {
-            ir.verifyAndPrint("After inlining " + CiUtil.format("%H.%n(%p):%r", method, false));
-=======
-        if (GraalOptions.TraceInlining) {
             ir.printGraph("After inlining " + CiUtil.format("%H.%n(%p):%r", method, false), compilation.graph);
->>>>>>> 9151187c
         }
     }
 }