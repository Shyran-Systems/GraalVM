/*
 * Copyright (c) 2013, Oracle and/or its affiliates. All rights reserved.
 * DO NOT ALTER OR REMOVE COPYRIGHT NOTICES OR THIS FILE HEADER.
 *
 * This code is free software; you can redistribute it and/or modify it
 * under the terms of the GNU General Public License version 2 only, as
 * published by the Free Software Foundation.
 *
 * This code is distributed in the hope that it will be useful, but WITHOUT
 * ANY WARRANTY; without even the implied warranty of MERCHANTABILITY or
 * FITNESS FOR A PARTICULAR PURPOSE.  See the GNU General Public License
 * version 2 for more details (a copy is included in the LICENSE file that
 * accompanied this code).
 *
 * You should have received a copy of the GNU General Public License version
 * 2 along with this work; if not, write to the Free Software Foundation,
 * Inc., 51 Franklin St, Fifth Floor, Boston, MA 02110-1301 USA.
 *
 * Please contact Oracle, 500 Oracle Parkway, Redwood Shores, CA 94065 USA
 * or visit www.oracle.com if you need additional information or have any
 * questions.
 */
package com.oracle.graal.hotspot.test;

import java.util.*;
import java.util.concurrent.*;

import org.junit.*;

import com.oracle.graal.api.code.*;
import com.oracle.graal.api.meta.*;
import com.oracle.graal.compiler.test.*;
import com.oracle.graal.debug.*;
import com.oracle.graal.debug.internal.*;
import com.oracle.graal.hotspot.meta.*;
import com.oracle.graal.hotspot.phases.*;
import com.oracle.graal.nodes.*;
import com.oracle.graal.nodes.extended.*;
import com.oracle.graal.phases.*;
import com.oracle.graal.phases.common.*;
import com.oracle.graal.phases.graph.*;
import com.oracle.graal.phases.graph.ReentrantNodeIterator.NodeIteratorClosure;
import com.oracle.graal.phases.tiers.*;

/**
 * The following tests validate the write barrier verification phase. For every tested snippet, an
 * array of write barrier indices and the total write barrier number are passed as parameters. The
 * indices denote the barriers that will be manually removed. The write barrier verification phase
 * runs after the write barrier removal and depending on the result an assertion might be generated.
 * The tests anticipate the presence or not of an assertion generated by the verification phase.
 */
public class WriteBarrierVerificationTest extends GraalCompilerTest {

    public static int barrierIndex;

    public static class Container {

        public Container a;
        public Container b;
    }

    private static native void safepoint();

    public static void test1Snippet() {
        Container main = new Container();
        Container temp1 = new Container();
        Container temp2 = new Container();
        barrierIndex = 0;
        safepoint();
        barrierIndex = 1;
        main.a = temp1;
        safepoint();
        barrierIndex = 2;
        main.b = temp2;
        safepoint();
    }

    @Test(expected = AssertionError.class)
    public void test1() {
        test("test1Snippet", 2, new int[]{1});
    }

    @Test(expected = AssertionError.class)
    public void test2() {
        test("test1Snippet", 2, new int[]{2});
    }

    public static void test2Snippet() {
        Container main = new Container();
        Container temp1 = new Container();
        Container temp2 = new Container();
        barrierIndex = 0;
        safepoint();
        barrierIndex = 1;
        main.a = temp1;
        barrierIndex = 2;
        main.b = temp2;
        safepoint();
    }

    @Test(expected = AssertionError.class)
    public void test3() {
        test("test2Snippet", 2, new int[]{1});
    }

    @Test
    public void test4() {
        test("test2Snippet", 2, new int[]{2});
    }

    public static void test3Snippet(boolean test) {
        Container main = new Container();
        Container temp1 = new Container();
        Container temp2 = new Container();
        barrierIndex = 0;
        safepoint();
        for (int i = 0; i < 10; i++) {
            if (test) {
                barrierIndex = 1;
                main.a = temp1;
                barrierIndex = 2;
                main.b = temp2;
            } else {
                barrierIndex = 3;
                main.a = temp1;
                barrierIndex = 4;
                main.b = temp2;
            }
        }
    }

    @Test(expected = AssertionError.class)
    public void test5() {
        test("test3Snippet", 4, new int[]{1, 2});
    }

    @Test(expected = AssertionError.class)
    public void test6() {
        test("test3Snippet", 4, new int[]{3, 4});
    }

    @Test(expected = AssertionError.class)
    public void test7() {
        test("test3Snippet", 4, new int[]{1});
    }

    @Test
    public void test8() {
        test("test3Snippet", 4, new int[]{2});
    }

    @Test(expected = AssertionError.class)
    public void test9() {
        test("test3Snippet", 4, new int[]{3});
    }

    @Test
    public void test10() {
        test("test3Snippet", 4, new int[]{4});
    }

    public static void test4Snippet(boolean test) {
        Container main = new Container();
        Container temp1 = new Container();
        Container temp2 = new Container();
        safepoint();
        barrierIndex = 1;
        main.a = temp1;
        for (int i = 0; i < 10; i++) {
            if (test) {
                barrierIndex = 2;
                main.a = temp1;
                barrierIndex = 3;
                main.b = temp2;
            } else {
                barrierIndex = 4;
                main.a = temp2;
                barrierIndex = 5;
                main.b = temp1;
            }
        }
    }

    @Test(expected = AssertionError.class)
    public void test11() {
        test("test4Snippet", 5, new int[]{2, 3});
    }

    @Test(expected = AssertionError.class)
    public void test12() {
        test("test4Snippet", 5, new int[]{4, 5});
    }

    @Test(expected = AssertionError.class)
    public void test13() {
        test("test4Snippet", 5, new int[]{1});
    }

    public static void test5Snippet() {
        Container main = new Container();
        Container temp1 = new Container();
        Container temp2 = new Container();
        safepoint();
        barrierIndex = 1;
        main.a = temp1;
        if (main.a == main.b) {
            barrierIndex = 2;
            main.a = temp1;
            barrierIndex = 3;
            main.b = temp2;
        } else {
            barrierIndex = 4;
            main.a = temp2;
            barrierIndex = 5;
            main.b = temp1;
        }
        safepoint();
    }

    @Test(expected = AssertionError.class)
    public void test14() {
        test("test5Snippet", 5, new int[]{1});
    }

    @Test
    public void test15() {
        test("test5Snippet", 5, new int[]{2});
    }

    @Test
    public void test16() {
        test("test5Snippet", 5, new int[]{4});
    }

    @Test
    public void test17() {
        test("test5Snippet", 5, new int[]{3});
    }

    @Test
    public void test18() {
        test("test5Snippet", 5, new int[]{5});
    }

    @Test
    public void test19() {
        test("test5Snippet", 5, new int[]{2, 3});
    }

    @Test
    public void test20() {
        test("test5Snippet", 5, new int[]{4, 5});
    }

    public static void test6Snippet(boolean test) {
        Container main = new Container();
        Container temp1 = new Container();
        Container temp2 = new Container();
        safepoint();
        barrierIndex = 1;
        main.a = temp1;
        if (test) {
            barrierIndex = 2;
            main.a = temp1;
            barrierIndex = 3;
            main.b = temp1.a.a;
        } else {
            barrierIndex = 4;
            main.a = temp2;
            barrierIndex = 5;
            main.b = temp2.a.a;
        }
        safepoint();
    }

    @Test(expected = AssertionError.class)
    public void test21() {
        test("test6Snippet", 5, new int[]{1});
    }

    @Test(expected = AssertionError.class)
    public void test22() {
        test("test6Snippet", 5, new int[]{1, 2});
    }

    @Test(expected = AssertionError.class)
    public void test23() {
        test("test6Snippet", 5, new int[]{3});
    }

    @Test
    public void test24() {
        test("test6Snippet", 5, new int[]{4});
    }

    public static void test7Snippet(boolean test) {
        Container main = new Container();
        Container temp1 = new Container();
        Container temp2 = new Container();
        safepoint();
        barrierIndex = 1;
        main.a = temp1;
        if (test) {
            barrierIndex = 2;
            main.a = temp1;
        }
        barrierIndex = 3;
        main.b = temp2;
        safepoint();
    }

    @Test
    public void test25() {
        test("test7Snippet", 3, new int[]{2});
    }

    @Test
    public void test26() {
        test("test7Snippet", 3, new int[]{3});
    }

    @Test
    public void test27() {
        test("test7Snippet", 3, new int[]{2, 3});
    }

    @Test(expected = AssertionError.class)
    public void test28() {
        test("test7Snippet", 3, new int[]{1});
    }

    public static void test8Snippet(boolean test) {
        Container main = new Container();
        Container temp1 = new Container();
        Container temp2 = new Container();
        safepoint();
        if (test) {
            barrierIndex = 1;
            main.a = temp1;
        }
        barrierIndex = 2;
        main.b = temp2;
        safepoint();
    }

    @Test(expected = AssertionError.class)
    public void test29() {
        test("test8Snippet", 2, new int[]{1});
    }

    @Test(expected = AssertionError.class)
    public void test30() {
        test("test8Snippet", 2, new int[]{2});
    }

    @Test(expected = AssertionError.class)
    public void test31() {
        test("test8Snippet", 2, new int[]{1, 2});
    }

    public static void test9Snippet(boolean test) {
        Container main1 = new Container();
        Container main2 = new Container();
        Container temp1 = new Container();
        Container temp2 = new Container();
        safepoint();
        if (test) {
            barrierIndex = 1;
            main1.a = temp1;
        } else {
            barrierIndex = 2;
            main2.a = temp1;
        }
        barrierIndex = 3;
        main1.b = temp2;
        barrierIndex = 4;
        main2.b = temp2;
        safepoint();
    }

    @Test(expected = AssertionError.class)
    public void test32() {
        test("test9Snippet", 4, new int[]{1});
    }

    @Test(expected = AssertionError.class)
    public void test33() {
        test("test9Snippet", 4, new int[]{2});
    }

    @Test(expected = AssertionError.class)
    public void test34() {
        test("test9Snippet", 4, new int[]{3});
    }

    @Test(expected = AssertionError.class)
    public void test35() {
        test("test9Snippet", 4, new int[]{4});
    }

    @Test(expected = AssertionError.class)
    public void test36() {
        test("test9Snippet", 4, new int[]{1, 2});
    }

    @Test(expected = AssertionError.class)
    public void test37() {
        test("test9Snippet", 4, new int[]{3, 4});
    }

    public static void test10Snippet(boolean test) {
        Container main1 = new Container();
        Container main2 = new Container();
        Container temp1 = new Container();
        Container temp2 = new Container();
        safepoint();
        if (test) {
            barrierIndex = 1;
            main1.a = temp1;
            barrierIndex = 2;
            main2.a = temp2;
        } else {
            barrierIndex = 3;
            main2.a = temp1;
        }
        barrierIndex = 4;
        main1.b = temp2;
        barrierIndex = 5;
        main2.b = temp2;
        safepoint();
    }

    @Test(expected = AssertionError.class)
    public void test38() {
        test("test10Snippet", 5, new int[]{1});
    }

    @Test(expected = AssertionError.class)
    public void test39() {
        test("test10Snippet", 5, new int[]{2});
    }

    @Test(expected = AssertionError.class)
    public void test40() {
        test("test10Snippet", 5, new int[]{3});
    }

    @Test(expected = AssertionError.class)
    public void test41() {
        test("test10Snippet", 5, new int[]{4});
    }

    @Test
    public void test42() {
        test("test10Snippet", 5, new int[]{5});
    }

    @Test(expected = AssertionError.class)
    public void test43() {
        test("test10Snippet", 5, new int[]{1, 2});
    }

    @Test(expected = AssertionError.class)
    public void test44() {
        test("test10Snippet", 5, new int[]{1, 2, 3});
    }

    @Test(expected = AssertionError.class)
    public void test45() {
        test("test10Snippet", 5, new int[]{3, 4});
    }

    public static void test11Snippet(boolean test) {
        Container main1 = new Container();
        Container main2 = new Container();
        Container main3 = new Container();
        Container temp1 = new Container();
        Container temp2 = new Container();
        safepoint();
        if (test) {
            barrierIndex = 1;
            main1.a = temp1;
            barrierIndex = 2;
            main3.a = temp1;
            if (!test) {
                barrierIndex = 3;
                main2.a = temp2;
            } else {
                barrierIndex = 4;
                main1.a = temp2;
                barrierIndex = 5;
                main3.a = temp2;
            }
        } else {
            barrierIndex = 6;
            main1.b = temp2;
            for (int i = 0; i < 10; i++) {
                barrierIndex = 7;
                main3.a = temp1;
            }
            barrierIndex = 8;
            main3.b = temp2;
        }
        barrierIndex = 9;
        main1.b = temp2;
        barrierIndex = 10;
        main2.b = temp2;
        barrierIndex = 11;
        main3.b = temp2;
        safepoint();
    }

    @Test(expected = AssertionError.class)
    public void test46() {
        test("test11Snippet", 11, new int[]{1});
    }

    @Test(expected = AssertionError.class)
    public void test47() {
        test("test11Snippet", 11, new int[]{2});
    }

    @Test(expected = AssertionError.class)
    public void test48() {
        test("test11Snippet", 11, new int[]{3});
    }

    @Test(expected = AssertionError.class)
    public void test49() {
        test("test11Snippet", 11, new int[]{6});
    }

    @Test(expected = AssertionError.class)
    public void test50() {
        test("test11Snippet", 11, new int[]{7});
    }

    @Test(expected = AssertionError.class)
    public void test51() {
        test("test11Snippet", 11, new int[]{8});
    }

    @Test(expected = AssertionError.class)
    public void test52() {
        test("test11Snippet", 11, new int[]{9});
    }

    @Test(expected = AssertionError.class)
    public void test53() {
        test("test11Snippet", 11, new int[]{10});
    }

    @Test
    public void test54() {
        test("test11Snippet", 11, new int[]{4});
    }

    @Test
    public void test55() {
        test("test11Snippet", 11, new int[]{5});
    }

    @Test
    public void test56() {
        test("test11Snippet", 11, new int[]{11});
    }

    public static void test12Snippet(boolean test) {
        Container main = new Container();
        Container main1 = new Container();
        Container temp1 = new Container();
        Container temp2 = new Container();
        barrierIndex = 0;
        safepoint();
        barrierIndex = 7;
        main1.a = temp1;
        for (int i = 0; i < 10; i++) {
            if (test) {
                barrierIndex = 1;
                main.a = temp1;
                barrierIndex = 2;
                main.b = temp2;
            } else {
                barrierIndex = 3;
                main.a = temp1;
                barrierIndex = 4;
                main.b = temp2;
            }
        }
        barrierIndex = 5;
        main.a = temp1;
        barrierIndex = 6;
        main.b = temp1;
        barrierIndex = 8;
        main1.b = temp1;
        safepoint();
    }

    @Test(expected = AssertionError.class)
    public void test57() {
        test("test12Snippet", 8, new int[]{5});
    }

    @Test
    public void test58() {
        test("test12Snippet", 8, new int[]{6});
    }

    @Test(expected = AssertionError.class)
    public void test59() {
        test("test12Snippet", 8, new int[]{7});
    }

    @Test(expected = AssertionError.class)
    public void test60() {
        test("test12Snippet", 8, new int[]{8});
    }

    public static void test13Snippet(Object[] a, Object[] b) {
        System.arraycopy(a, 0, b, 0, a.length);
    }

    @Test
    public void test61() {
        test("test13Snippet", 1, new int[]{});
    }

    private void test(final String snippet, final int expectedBarriers, final int... removedBarrierIndices) {

        AssertionError expectedError = Debug.scope("WriteBarrierVerificationTest", new DebugDumpScope(snippet), new Callable<AssertionError>() {

            public AssertionError call() {
                final StructuredGraph graph = parse(snippet);
                HighTierContext highTierContext = new HighTierContext(runtime(), new Assumptions(false), replacements, null, getDefaultPhasePlan(), OptimisticOptimizations.ALL);
                new InliningPhase(new CanonicalizerPhase(true)).apply(graph, highTierContext);

                MidTierContext midTierContext = new MidTierContext(runtime(), new Assumptions(false), replacements, runtime().getTarget(), OptimisticOptimizations.ALL);

<<<<<<< HEAD
                new LoweringPhase(LoweringType.BEFORE_GUARDS, new CanonicalizerPhase(true)).apply(graph, highTierContext);
                new GuardLoweringPhase().apply(graph, midTierContext);
                new SafepointInsertionPhase().apply(graph);
                new LoweringPhase(LoweringType.AFTER_GUARDS, new CanonicalizerPhase(true)).apply(graph, highTierContext);
=======
                new LoweringPhase().apply(graph, highTierContext);
                new GuardLoweringPhase().apply(graph, midTierContext);
                new SafepointInsertionPhase().apply(graph);
                new LoweringPhase().apply(graph, highTierContext);
>>>>>>> 3c206aba

                new WriteBarrierAdditionPhase().apply(graph);

                int barriers = 0;
                // First, the total number of expected barriers is checked.
                if (((HotSpotRuntime) runtime()).config.useG1GC) {
                    barriers = graph.getNodes(G1PreWriteBarrier.class).count() + graph.getNodes(G1PostWriteBarrier.class).count() + graph.getNodes(G1ArrayRangePreWriteBarrier.class).count() +
                                    graph.getNodes(G1ArrayRangePostWriteBarrier.class).count();
                    Assert.assertTrue(expectedBarriers * 2 == barriers);
                } else {
                    barriers = graph.getNodes(SerialWriteBarrier.class).count() + graph.getNodes(SerialArrayRangeWriteBarrier.class).count();
                    Assert.assertTrue(expectedBarriers == barriers);
                }
                // Iterate over all write nodes and remove barriers according to input indices.
                NodeIteratorClosure<Boolean> closure = new NodeIteratorClosure<Boolean>() {

                    @Override
                    protected Boolean processNode(FixedNode node, Boolean currentState) {
                        if (node instanceof WriteNode) {
                            WriteNode write = (WriteNode) node;
                            LocationIdentity obj = write.getLocationIdentity();
                            if (obj instanceof ResolvedJavaField) {
                                if (((ResolvedJavaField) obj).getName().equals("barrierIndex")) {
                                    /*
                                     * A "barrierIndex" variable was found and is checked against
                                     * the input barrier array.
                                     */
                                    if (eliminateBarrier(write.value().asConstant().asInt(), removedBarrierIndices)) {
                                        return true;
                                    }
                                }
                            }
                        } else if (node instanceof SerialWriteBarrier || node instanceof G1PostWriteBarrier) {
                            // Remove flagged write barriers.
                            if (currentState) {
                                graph.removeFixed(((FixedWithNextNode) node));
                                return false;
                            }
                        }
                        return currentState;
                    }

                    private boolean eliminateBarrier(int index, int[] map) {
                        for (int i = 0; i < map.length; i++) {
                            if (map[i] == index) {
                                return true;
                            }
                        }
                        return false;
                    }

                    @Override
                    protected Map<LoopExitNode, Boolean> processLoop(LoopBeginNode loop, Boolean initialState) {
                        return ReentrantNodeIterator.processLoop(this, loop, initialState).exitStates;
                    }

                    @Override
                    protected Boolean merge(MergeNode merge, List<Boolean> states) {
                        return false;
                    }

                    @Override
                    protected Boolean afterSplit(AbstractBeginNode node, Boolean oldState) {
                        return false;
                    }
                };

                DebugConfig config = DebugScope.getConfig();
                try {
                    ReentrantNodeIterator.apply(closure, graph.start(), false, null);
                    Debug.setConfig(Debug.fixedConfig(false, false, false, false, config.dumpHandlers(), config.output()));
                    new WriteBarrierVerificationPhase().apply(graph);
                } catch (AssertionError error) {
                    /*
                     * Catch assertion, test for expected one and re-throw in order to validate unit
                     * test.
                     */
                    Assert.assertTrue(error.getMessage().equals("Write barrier must be present"));
                    return error;
                } finally {
                    Debug.setConfig(config);
                }
                return null;
            }
        });
        if (expectedError != null) {
            throw expectedError;
        }
    }
}<|MERGE_RESOLUTION|>--- conflicted
+++ resolved
@@ -636,17 +636,10 @@
 
                 MidTierContext midTierContext = new MidTierContext(runtime(), new Assumptions(false), replacements, runtime().getTarget(), OptimisticOptimizations.ALL);
 
-<<<<<<< HEAD
-                new LoweringPhase(LoweringType.BEFORE_GUARDS, new CanonicalizerPhase(true)).apply(graph, highTierContext);
+                new LoweringPhase(new CanonicalizerPhase(true)).apply(graph, highTierContext);
                 new GuardLoweringPhase().apply(graph, midTierContext);
                 new SafepointInsertionPhase().apply(graph);
-                new LoweringPhase(LoweringType.AFTER_GUARDS, new CanonicalizerPhase(true)).apply(graph, highTierContext);
-=======
-                new LoweringPhase().apply(graph, highTierContext);
-                new GuardLoweringPhase().apply(graph, midTierContext);
-                new SafepointInsertionPhase().apply(graph);
-                new LoweringPhase().apply(graph, highTierContext);
->>>>>>> 3c206aba
+                new LoweringPhase(new CanonicalizerPhase(true)).apply(graph, highTierContext);
 
                 new WriteBarrierAdditionPhase().apply(graph);
 
