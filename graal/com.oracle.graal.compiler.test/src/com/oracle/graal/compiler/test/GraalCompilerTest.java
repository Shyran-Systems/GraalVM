/*
 * Copyright (c) 2011, 2014, Oracle and/or its affiliates. All rights reserved.
 * DO NOT ALTER OR REMOVE COPYRIGHT NOTICES OR THIS FILE HEADER.
 *
 * This code is free software; you can redistribute it and/or modify it
 * under the terms of the GNU General Public License version 2 only, as
 * published by the Free Software Foundation.
 *
 * This code is distributed in the hope that it will be useful, but WITHOUT
 * ANY WARRANTY; without even the implied warranty of MERCHANTABILITY or
 * FITNESS FOR A PARTICULAR PURPOSE.  See the GNU General Public License
 * version 2 for more details (a copy is included in the LICENSE file that
 * accompanied this code).
 *
 * You should have received a copy of the GNU General Public License version
 * 2 along with this work; if not, write to the Free Software Foundation,
 * Inc., 51 Franklin St, Fifth Floor, Boston, MA 02110-1301 USA.
 *
 * Please contact Oracle, 500 Oracle Parkway, Redwood Shores, CA 94065 USA
 * or visit www.oracle.com if you need additional information or have any
 * questions.
 */
package com.oracle.graal.compiler.test;

import static com.oracle.graal.api.code.CodeUtil.*;
import static com.oracle.graal.compiler.GraalCompiler.*;
import static com.oracle.graal.nodes.ConstantNode.*;
import static com.oracle.graal.phases.GraalOptions.*;

import java.io.*;
import java.lang.reflect.*;
import java.util.*;
import java.util.concurrent.atomic.*;

import org.junit.*;
import org.junit.internal.*;

import com.oracle.graal.api.code.*;
import com.oracle.graal.api.code.CallingConvention.Type;
import com.oracle.graal.api.meta.*;
import com.oracle.graal.api.runtime.*;
import com.oracle.graal.baseline.*;
import com.oracle.graal.compiler.target.*;
import com.oracle.graal.debug.*;
import com.oracle.graal.debug.Debug.Scope;
import com.oracle.graal.graph.*;
import com.oracle.graal.graph.Node.Verbosity;
import com.oracle.graal.java.*;
import com.oracle.graal.lir.asm.*;
import com.oracle.graal.nodes.*;
import com.oracle.graal.nodes.cfg.*;
import com.oracle.graal.nodes.spi.*;
import com.oracle.graal.nodes.virtual.*;
import com.oracle.graal.phases.*;
import com.oracle.graal.phases.schedule.*;
import com.oracle.graal.phases.tiers.*;
import com.oracle.graal.phases.util.*;
import com.oracle.graal.printer.*;
import com.oracle.graal.runtime.*;
import com.oracle.graal.test.*;

/**
 * Base class for Graal compiler unit tests.
 * <p>
 * White box tests for Graal compiler transformations use this pattern:
 * <ol>
 * <li>Create a graph by {@linkplain #parse(String) parsing} a method.</li>
 * <li>Manually modify the graph (e.g. replace a parameter node with a constant).</li>
 * <li>Apply a transformation to the graph.</li>
 * <li>Assert that the transformed graph is equal to an expected graph.</li>
 * </ol>
 * <p>
 * See {@link InvokeHintsTest} as an example of a white box test.
 * <p>
 * Black box tests use the {@link #test(String, Object...)} or
 * {@link #testN(int, String, Object...)} to execute some method in the interpreter and compare its
 * result against that produced by a Graal compiled version of the method.
 * <p>
 * These tests will be run by the {@code mx unittest} command.
 */
public abstract class GraalCompilerTest extends GraalTest {

    private final Providers providers;
    private final Backend backend;
    private final Suites suites;

    private static boolean substitutionsInstalled;

    private void installSubstitutions() {
        if (!substitutionsInstalled) {
            this.providers.getReplacements().registerSubstitutions(InjectProfileDataSubstitutions.class);
            substitutionsInstalled = true;
        }
    }

    public GraalCompilerTest() {
        this.backend = Graal.getRequiredCapability(RuntimeProvider.class).getHostBackend();
        this.providers = getBackend().getProviders();
        this.suites = backend.getSuites().createSuites();
        installSubstitutions();
    }

    /**
     * Set up a test for a non-default backend. The test should check (via {@link #getBackend()} )
     * whether the desired backend is available.
     * 
     * @param arch the name of the desired backend architecture
     */
    public GraalCompilerTest(Class<? extends Architecture> arch) {
        RuntimeProvider runtime = Graal.getRequiredCapability(RuntimeProvider.class);
        Backend b = runtime.getBackend(arch);
        if (b != null) {
            this.backend = b;
        } else {
            // Fall back to the default/host backend
            this.backend = runtime.getHostBackend();
        }
        this.providers = backend.getProviders();
        this.suites = backend.getSuites().createSuites();
        installSubstitutions();
    }

    @BeforeClass
    public static void initializeDebugging() {
        DebugEnvironment.initialize(System.out);
    }

    private Scope debugScope;

    @Before
    public void beforeTest() {
        assert debugScope == null;
        debugScope = Debug.scope(getClass());
    }

    @After
    public void afterTest() {
        if (debugScope != null) {
            debugScope.close();
        }
        debugScope = null;
    }

    protected void assertEquals(StructuredGraph expected, StructuredGraph graph) {
        assertEquals(expected, graph, false);
    }

    protected int countUnusedConstants(StructuredGraph graph) {
        int total = 0;
        for (ConstantNode node : getConstantNodes(graph)) {
            if (!ConstantNodeRecordsUsages) {
                if (node.gatherUsages(graph).isEmpty()) {
                    total++;
                }
            } else {
                if (node.usages().isEmpty()) {
                    total++;
                }
            }
        }
        return total;
    }

    protected int getNodeCountExcludingUnusedConstants(StructuredGraph graph) {
        return graph.getNodeCount() - countUnusedConstants(graph);
    }

    protected void assertEquals(StructuredGraph expected, StructuredGraph graph, boolean excludeVirtual) {
        String expectedString = getCanonicalGraphString(expected, excludeVirtual);
        String actualString = getCanonicalGraphString(graph, excludeVirtual);
        String mismatchString = "mismatch in graphs:\n========= expected =========\n" + expectedString + "\n\n========= actual =========\n" + actualString;

        if (!excludeVirtual && getNodeCountExcludingUnusedConstants(expected) != getNodeCountExcludingUnusedConstants(graph)) {
            Debug.dump(expected, "Node count not matching - expected");
            Debug.dump(graph, "Node count not matching - actual");
            Assert.fail("Graphs do not have the same number of nodes: " + expected.getNodeCount() + " vs. " + graph.getNodeCount() + "\n" + mismatchString);
        }
        if (!expectedString.equals(actualString)) {
            Debug.dump(expected, "mismatching graphs - expected");
            Debug.dump(graph, "mismatching graphs - actual");
            Assert.fail(mismatchString);
        }
    }

    protected void assertConstantReturn(StructuredGraph graph, int value) {
        String graphString = getCanonicalGraphString(graph, false);
        Assert.assertEquals("unexpected number of ReturnNodes: " + graphString, graph.getNodes(ReturnNode.class).count(), 1);
        ValueNode result = graph.getNodes(ReturnNode.class).first().result();
        Assert.assertTrue("unexpected ReturnNode result node: " + graphString, result.isConstant());
        Assert.assertEquals("unexpected ReturnNode result kind: " + graphString, result.asConstant().getKind(), Kind.Int);
        Assert.assertEquals("unexpected ReturnNode result: " + graphString, result.asConstant().asInt(), value);
    }

    protected static String getCanonicalGraphString(StructuredGraph graph, boolean excludeVirtual) {
        SchedulePhase schedule = new SchedulePhase();
        schedule.apply(graph);

        NodeMap<Integer> canonicalId = graph.createNodeMap();
        int nextId = 0;

        StringBuilder result = new StringBuilder();
        for (Block block : schedule.getCFG().getBlocks()) {
            result.append("Block " + block + " ");
            if (block == schedule.getCFG().getStartBlock()) {
                result.append("* ");
            }
            result.append("-> ");
            for (Block succ : block.getSuccessors()) {
                result.append(succ + " ");
            }
            result.append("\n");
            for (Node node : schedule.getBlockToNodesMap().get(block)) {
                if (node.recordsUsages()) {
                    if (!excludeVirtual || !(node instanceof VirtualObjectNode || node instanceof ProxyNode)) {
                        int id;
                        if (canonicalId.get(node) != null) {
                            id = canonicalId.get(node);
                        } else {
                            id = nextId++;
                            canonicalId.set(node, id);
                        }
                        String name = node instanceof ConstantNode ? node.toString(Verbosity.Name) : node.getClass().getSimpleName();
                        result.append("  " + id + "|" + name + (excludeVirtual ? "\n" : "    (" + node.usages().count() + ")\n"));
                    }
                }
            }
        }
        return result.toString();
    }

    protected Backend getBackend() {
        return backend;
    }

    protected Suites getSuites() {
        return suites;
    }

    protected Providers getProviders() {
        return providers;
    }

    protected TargetDescription getTarget() {
        return getProviders().getCodeCache().getTarget();
    }

    protected CodeCacheProvider getCodeCache() {
        return getProviders().getCodeCache();
    }

    protected ConstantReflectionProvider getConstantReflection() {
        return getProviders().getConstantReflection();
    }

    protected MetaAccessProvider getMetaAccess() {
        return getProviders().getMetaAccess();
    }

    protected LoweringProvider getLowerer() {
        return getProviders().getLowerer();
    }

    /**
     * Parses a Java method to produce a graph.
     * 
     * @param methodName the name of the method in {@code this.getClass()} to be parsed
     */
    protected StructuredGraph parse(String methodName) {
        return parse(getMethod(methodName));
    }

    private static AtomicInteger compilationId = new AtomicInteger();

    /**
     * Compares two given objects for {@linkplain Assert#assertEquals(Object, Object) equality}.
     * Does a deep copy equality comparison if {@code expected} is an array.
     */
    protected void assertEquals(Object expected, Object actual) {
        if (expected != null && expected.getClass().isArray()) {
            Assert.assertTrue(expected != null);
            Assert.assertTrue(actual != null);
            Assert.assertEquals(expected.getClass(), actual.getClass());
            if (expected instanceof int[]) {
                Assert.assertArrayEquals((int[]) expected, (int[]) actual);
            } else if (expected instanceof byte[]) {
                Assert.assertArrayEquals((byte[]) expected, (byte[]) actual);
            } else if (expected instanceof char[]) {
                Assert.assertArrayEquals((char[]) expected, (char[]) actual);
            } else if (expected instanceof short[]) {
                Assert.assertArrayEquals((short[]) expected, (short[]) actual);
            } else if (expected instanceof float[]) {
                Assert.assertArrayEquals((float[]) expected, (float[]) actual, 0.0f);
            } else if (expected instanceof long[]) {
                Assert.assertArrayEquals((long[]) expected, (long[]) actual);
            } else if (expected instanceof double[]) {
                Assert.assertArrayEquals((double[]) expected, (double[]) actual, 0.0d);
            } else if (expected instanceof boolean[]) {
                new ExactComparisonCriteria().arrayEquals(null, expected, actual);
            } else if (expected instanceof Object[]) {
                Assert.assertArrayEquals((Object[]) expected, (Object[]) actual);
            } else {
                Assert.fail("non-array value encountered: " + expected);
            }
        } else {
            Assert.assertEquals(expected, actual);
        }
    }

    @SuppressWarnings("serial")
    public static class MultiCauseAssertionError extends AssertionError {

        private Throwable[] causes;

        public MultiCauseAssertionError(String message, Throwable... causes) {
            super(message);
            this.causes = causes;
        }

        @Override
        public void printStackTrace(PrintStream out) {
            super.printStackTrace(out);
            int num = 0;
            for (Throwable cause : causes) {
                if (cause != null) {
                    out.print("cause " + (num++));
                    cause.printStackTrace(out);
                }
            }
        }

        @Override
        public void printStackTrace(PrintWriter out) {
            super.printStackTrace(out);
            int num = 0;
            for (Throwable cause : causes) {
                if (cause != null) {
                    out.print("cause " + (num++) + ": ");
                    cause.printStackTrace(out);
                }
            }
        }
    }

    protected void testN(int n, final String name, final Object... args) {
        final List<Throwable> errors = new ArrayList<>(n);
        Thread[] threads = new Thread[n];
        for (int i = 0; i < n; i++) {
            Thread t = new Thread(i + ":" + name) {

                @Override
                public void run() {
                    try {
                        test(name, args);
                    } catch (Throwable e) {
                        errors.add(e);
                    }
                }
            };
            threads[i] = t;
            t.start();
        }
        for (int i = 0; i < n; i++) {
            try {
                threads[i].join();
            } catch (InterruptedException e) {
                errors.add(e);
            }
        }
        if (!errors.isEmpty()) {
            throw new MultiCauseAssertionError(errors.size() + " failures", errors.toArray(new Throwable[errors.size()]));
        }
    }

    protected Object referenceInvoke(Method method, Object receiver, Object... args) throws IllegalAccessException, IllegalArgumentException, InvocationTargetException {
        return method.invoke(receiver, args);
    }

    protected static class Result {

        final Object returnValue;
        final Throwable exception;

        public Result(Object returnValue, Throwable exception) {
            this.returnValue = returnValue;
            this.exception = exception;
        }

        @Override
        public String toString() {
            return exception == null ? returnValue == null ? "null" : returnValue.toString() : "!" + exception;
        }
    }

    /**
     * Called before a test is executed.
     */
    protected void before(@SuppressWarnings("unused") Method method) {
    }

    /**
     * Called after a test is executed.
     */
    protected void after() {
    }

    protected Result executeExpected(Method method, Object receiver, Object... args) {
        before(method);
        try {
            // This gives us both the expected return value as well as ensuring that the method to
            // be compiled is fully resolved
            return new Result(referenceInvoke(method, receiver, args), null);
        } catch (InvocationTargetException e) {
            return new Result(null, e.getTargetException());
        } catch (Exception e) {
            throw new RuntimeException(e);
        } finally {
            after();
        }
    }

    protected Result executeActual(Method method, Object receiver, Object... args) {
        before(method);
        Object[] executeArgs = argsWithReceiver(receiver, args);

        ResolvedJavaMethod javaMethod = getMetaAccess().lookupJavaMethod(method);
        checkArgs(javaMethod, executeArgs);

        InstalledCode compiledMethod = null;
        if (UseBaselineCompiler.getValue()) {
            compiledMethod = getCodeBaseline(javaMethod, method);
        } else {
            compiledMethod = getCode(javaMethod, parse(method));
        }
        try {
            return new Result(compiledMethod.executeVarargs(executeArgs), null);
        } catch (Throwable e) {
            return new Result(null, e);
        } finally {
            after();
        }
    }

    protected InstalledCode getCodeBaseline(ResolvedJavaMethod javaMethod, Method method) {
        return getCodeBaseline(javaMethod, method, false);
    }

    protected InstalledCode getCodeBaseline(ResolvedJavaMethod javaMethod, Method method, boolean forceCompile) {
        assert method.getAnnotation(Test.class) == null : "shouldn't parse method with @Test annotation: " + method;

        try (Scope bds = Debug.scope("Baseline")) {
            Debug.log("getCodeBaseline()");
        } catch (Throwable e) {
            throw Debug.handle(e);
        }

        if (!forceCompile) {
            InstalledCode cached = cache.get(javaMethod);
            if (cached != null) {
                if (cached.isValid()) {
                    return cached;
                }
            }
        }

        final int id = compilationId.incrementAndGet();

        InstalledCode installedCode = null;
        try (Scope ds = Debug.scope("Compiling", new DebugDumpScope(String.valueOf(id), true))) {
            final boolean printCompilation = PrintCompilation.getValue() && !TTY.isSuppressed();

            if (printCompilation) {
                TTY.println(String.format("@%-6d Graal %-70s %-45s %-50s ...", id, javaMethod.getDeclaringClass().getName(), javaMethod.getName(), javaMethod.getSignature()));
            }
            long start = System.currentTimeMillis();

            CompilationResult compResult = compileBaseline(javaMethod);

            if (printCompilation) {
                TTY.println(String.format("@%-6d Graal %-70s %-45s %-50s | %4dms %5dB", id, "", "", "", System.currentTimeMillis() - start, compResult.getTargetCodeSize()));
            }

            try (Scope s = Debug.scope("CodeInstall", getCodeCache(), javaMethod)) {
                installedCode = addMethod(javaMethod, compResult);
                if (installedCode == null) {
                    throw new GraalInternalError("Could not install code for " + MetaUtil.format("%H.%n(%p)", javaMethod));
                }
            } catch (Throwable e) {
                throw Debug.handle(e);
            }
        } catch (Throwable e) {
            throw Debug.handle(e);
        }

        if (!forceCompile) {
            cache.put(javaMethod, installedCode);
        }
        return installedCode;
    }

    private CompilationResult compileBaseline(ResolvedJavaMethod javaMethod) {
<<<<<<< HEAD
        try (Scope bds = Debug.scope("compileBaseline", javaMethod, providers.getCodeCache())) {
=======
        try (Scope bds = Debug.scope("CompileBaseline")) {
>>>>>>> 3bea6a0a
            BaselineCompiler baselineCompiler = new BaselineCompiler(GraphBuilderConfiguration.getDefault(), providers.getMetaAccess());
            return baselineCompiler.generate(javaMethod, -1, getBackend(), new CompilationResult(), javaMethod, CompilationResultBuilderFactory.Default);
        } catch (Throwable e) {
            throw Debug.handle(e);
        }
    }

    protected void checkArgs(ResolvedJavaMethod method, Object[] args) {
        JavaType[] sig = MetaUtil.signatureToTypes(method);
        Assert.assertEquals(sig.length, args.length);
        for (int i = 0; i < args.length; i++) {
            JavaType javaType = sig[i];
            Kind kind = javaType.getKind();
            Object arg = args[i];
            if (kind == Kind.Object) {
                if (arg != null && javaType instanceof ResolvedJavaType) {
                    ResolvedJavaType resolvedJavaType = (ResolvedJavaType) javaType;
                    Assert.assertTrue(resolvedJavaType + " from " + getMetaAccess().lookupJavaType(arg.getClass()), resolvedJavaType.isAssignableFrom(getMetaAccess().lookupJavaType(arg.getClass())));
                }
            } else {
                Assert.assertNotNull(arg);
                Assert.assertEquals(kind.toBoxedJavaClass(), arg.getClass());
            }
        }
    }

    /**
     * Prepends a non-null receiver argument to a given list or args.
     * 
     * @param receiver the receiver argument to prepend if it is non-null
     */
    protected Object[] argsWithReceiver(Object receiver, Object... args) {
        Object[] executeArgs;
        if (receiver == null) {
            executeArgs = args;
        } else {
            executeArgs = new Object[args.length + 1];
            executeArgs[0] = receiver;
            for (int i = 0; i < args.length; i++) {
                executeArgs[i + 1] = args[i];
            }
        }
        return executeArgs;
    }

    protected void test(String name, Object... args) {
        try {
            Method method = getMethod(name);
            Object receiver = Modifier.isStatic(method.getModifiers()) ? null : this;
            test(method, receiver, args);
        } catch (AssumptionViolatedException e) {
            // Suppress so that subsequent calls to this method within the
            // same Junit @Test annotated method can proceed.
        }
    }

    protected void test(Method method, Object receiver, Object... args) {
        Result expect = executeExpected(method, receiver, args);
        if (getCodeCache() == null) {
            return;
        }
        testAgainstExpected(method, expect, receiver, args);
    }

    protected void testAgainstExpected(Method method, Result expect, Object receiver, Object... args) {
        testAgainstExpected(method, expect, Collections.<DeoptimizationReason> emptySet(), receiver, args);
    }

    protected Result executeActualCheckDeopt(Method method, Set<DeoptimizationReason> shouldNotDeopt, Object receiver, Object... args) {
        Map<DeoptimizationReason, Integer> deoptCounts = new EnumMap<>(DeoptimizationReason.class);
        ResolvedJavaMethod javaMethod = getMetaAccess().lookupJavaMethod(method);
        ProfilingInfo profile = javaMethod.getProfilingInfo();
        for (DeoptimizationReason reason : shouldNotDeopt) {
            deoptCounts.put(reason, profile.getDeoptimizationCount(reason));
        }
        Result actual = executeActual(method, receiver, args);
        profile = javaMethod.getProfilingInfo(); // profile can change after execution
        for (DeoptimizationReason reason : shouldNotDeopt) {
            Assert.assertEquals((int) deoptCounts.get(reason), profile.getDeoptimizationCount(reason));
        }
        return actual;
    }

    protected void assertEquals(Result expect, Result actual) {
        if (expect.exception != null) {
            Assert.assertTrue("expected " + expect.exception, actual.exception != null);
            Assert.assertEquals("Exception class", expect.exception.getClass(), actual.exception.getClass());
            Assert.assertEquals("Exception message", expect.exception.getMessage(), actual.exception.getMessage());
        } else {
            if (actual.exception != null) {
                actual.exception.printStackTrace();
                Assert.fail("expected " + expect.returnValue + " but got an exception");
            }
            assertEquals(expect.returnValue, actual.returnValue);
        }
    }

    protected void testAgainstExpected(Method method, Result expect, Set<DeoptimizationReason> shouldNotDeopt, Object receiver, Object... args) {
        Result actual = executeActualCheckDeopt(method, shouldNotDeopt, receiver, args);
        assertEquals(expect, actual);
    }

    private Map<ResolvedJavaMethod, InstalledCode> cache = new HashMap<>();

    /**
     * Gets installed code for a given method and graph, compiling it first if necessary.
     */
    protected InstalledCode getCode(final ResolvedJavaMethod method, final StructuredGraph graph) {
        return getCode(method, graph, false);
    }

    /**
     * Gets installed code for a given method and graph, compiling it first if necessary.
     * 
     * @param forceCompile specifies whether to ignore any previous code cached for the (method,
     *            key) pair
     */
    protected InstalledCode getCode(final ResolvedJavaMethod method, final StructuredGraph graph, boolean forceCompile) {
        if (!forceCompile) {
            InstalledCode cached = cache.get(method);
            if (cached != null) {
                if (cached.isValid()) {
                    return cached;
                }
            }
        }

        final int id = compilationId.incrementAndGet();

        InstalledCode installedCode = null;
        try (AllocSpy spy = AllocSpy.open(method); Scope ds = Debug.scope("Compiling", new DebugDumpScope(String.valueOf(id), true))) {
            final boolean printCompilation = PrintCompilation.getValue() && !TTY.isSuppressed();
            if (printCompilation) {
                TTY.println(String.format("@%-6d Graal %-70s %-45s %-50s ...", id, method.getDeclaringClass().getName(), method.getName(), method.getSignature()));
            }
            long start = System.currentTimeMillis();
            CompilationResult compResult = compile(method, graph);
            if (printCompilation) {
                TTY.println(String.format("@%-6d Graal %-70s %-45s %-50s | %4dms %5dB", id, "", "", "", System.currentTimeMillis() - start, compResult.getTargetCodeSize()));
            }

            try (Scope s = Debug.scope("CodeInstall", getCodeCache(), method)) {
                installedCode = addMethod(method, compResult);
                if (installedCode == null) {
                    throw new GraalInternalError("Could not install code for " + MetaUtil.format("%H.%n(%p)", method));
                }
            } catch (Throwable e) {
                throw Debug.handle(e);
            }
        } catch (Throwable e) {
            throw Debug.handle(e);
        }

        if (!forceCompile) {
            cache.put(method, installedCode);
        }
        return installedCode;
    }

    protected CompilationResult compile(ResolvedJavaMethod method, final StructuredGraph graph) {
        CallingConvention cc = getCallingConvention(getCodeCache(), Type.JavaCallee, graph.method(), false);
        return compileGraph(graph, null, cc, method, getProviders(), getBackend(), getCodeCache().getTarget(), null, getDefaultGraphBuilderSuite(), OptimisticOptimizations.ALL,
                        getProfilingInfo(graph), getSpeculationLog(), getSuites(), new CompilationResult(), CompilationResultBuilderFactory.Default);
    }

    protected SpeculationLog getSpeculationLog() {
        return null;
    }

    protected InstalledCode addMethod(final ResolvedJavaMethod method, final CompilationResult compResult) {
        return getCodeCache().addMethod(method, compResult, null);
    }

    /**
     * Parses a Java method to produce a graph.
     * 
     * @param methodName the name of the method in {@code this.getClass()} to be parsed
     */
    protected StructuredGraph parseProfiled(String methodName) {
        return parseProfiled(getMethod(methodName));
    }

    /**
     * Parses a Java method to produce a graph.
     */
    protected StructuredGraph parse(Method m) {
        return parse0(m, getCustomGraphBuilderSuite(GraphBuilderConfiguration.getEagerDefault()));
    }

    /**
     * Parses a Java method to produce a graph.
     */
    protected StructuredGraph parseProfiled(Method m) {
        return parse0(m, getDefaultGraphBuilderSuite());
    }

    /**
     * Parses a Java method in debug mode to produce a graph with extra infopoints.
     */
    protected StructuredGraph parseDebug(Method m) {
        return parse0(m, getCustomGraphBuilderSuite(GraphBuilderConfiguration.getEagerInfopointDefault()));
    }

    private StructuredGraph parse0(Method m, PhaseSuite<HighTierContext> graphBuilderSuite) {
        assert m.getAnnotation(Test.class) == null : "shouldn't parse method with @Test annotation: " + m;
        ResolvedJavaMethod javaMethod = getMetaAccess().lookupJavaMethod(m);
        StructuredGraph graph = new StructuredGraph(javaMethod);
        graphBuilderSuite.apply(graph, new HighTierContext(providers, null, null, graphBuilderSuite, OptimisticOptimizations.ALL));
        return graph;
    }

    protected PhaseSuite<HighTierContext> getDefaultGraphBuilderSuite() {
        // defensive copying
        return backend.getSuites().getDefaultGraphBuilderSuite().copy();
    }

    protected PhaseSuite<HighTierContext> getCustomGraphBuilderSuite(GraphBuilderConfiguration gbConf) {
        PhaseSuite<HighTierContext> suite = getDefaultGraphBuilderSuite().copy();
        ListIterator<BasePhase<? super HighTierContext>> iterator = suite.findPhase(GraphBuilderPhase.class);
        iterator.remove();
        iterator.add(new GraphBuilderPhase(gbConf));
        return suite;
    }

    protected Replacements getReplacements() {
        return getProviders().getReplacements();
    }

    /**
     * Inject a probability for a branch condition into the profiling information of this test case.
     * 
     * @param p the probability that cond is true
     * @param cond the condition of the branch
     * @return cond
     */
    protected static boolean branchProbability(double p, boolean cond) {
        return cond;
    }

    /**
     * Inject an iteration count for a loop condition into the profiling information of this test
     * case.
     * 
     * @param i the iteration count of the loop
     * @param cond the condition of the loop
     * @return cond
     */
    protected static boolean iterationCount(double i, boolean cond) {
        return cond;
    }
}<|MERGE_RESOLUTION|>--- conflicted
+++ resolved
@@ -498,11 +498,7 @@
     }
 
     private CompilationResult compileBaseline(ResolvedJavaMethod javaMethod) {
-<<<<<<< HEAD
-        try (Scope bds = Debug.scope("compileBaseline", javaMethod, providers.getCodeCache())) {
-=======
-        try (Scope bds = Debug.scope("CompileBaseline")) {
->>>>>>> 3bea6a0a
+        try (Scope bds = Debug.scope("CompileBaseline", javaMethod, providers.getCodeCache())) {
             BaselineCompiler baselineCompiler = new BaselineCompiler(GraphBuilderConfiguration.getDefault(), providers.getMetaAccess());
             return baselineCompiler.generate(javaMethod, -1, getBackend(), new CompilationResult(), javaMethod, CompilationResultBuilderFactory.Default);
         } catch (Throwable e) {
