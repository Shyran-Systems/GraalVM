--- conflicted
+++ resolved
@@ -120,51 +120,8 @@
         if (member.isPublic()) {
             return true;
         }
-<<<<<<< HEAD
-        Klass fieldKlass = f.getDeclaringKlass();
-        if (f.isProtected()) {
-            if (!f.isStatic()) {
-                if (resolvedKlass.isAssignableFrom(accessingKlass) || accessingKlass.isAssignableFrom(resolvedKlass)) {
-                    return true;
-                }
-            } else {
-                if (fieldKlass.isAssignableFrom(accessingKlass)) {
-                    return true;
-                }
-            }
-        }
-        if (f.isProtected() || f.isPackagePrivate()) {
-            if (accessingKlass.sameRuntimePackage(fieldKlass.getDefiningClassLoader(), fieldKlass)) {
-                return true;
-            }
-        }
-        if (f.isPrivate() && fieldKlass == accessingKlass) {
-            return true;
-        }
-        // MagicAccessorImpl marks internal reflection classes that have access to eveything.
-        if (accessingKlass.getMeta().sun_reflect_MagicAccessorImpl.isAssignableFrom(accessingKlass)) {
-            return true;
-        }
-
-        if (accessingKlass.getHostClass() != null) {
-            return checkAccess(accessingKlass.getHostClass(), resolvedKlass, f);
-        }
-        return false;
-    }
-
-    // Same as above.
-    static boolean checkAccess(Klass accessingKlass, Klass resolvedKlass, Method m) {
-        Klass methodKlass = m.getDeclaringKlass();
-
-        if (m.isPublic()) {
-            return true;
-        }
-
-        if (Name.clone.equals(m.getName()) && methodKlass.isJavaLangObject()) {
-=======
         Klass memberKlass = member.getDeclaringKlass();
         if (member instanceof Method && Name.clone.equals(member.getName()) && memberKlass.isJavaLangObject()) {
->>>>>>> e006b663
             if (resolvedKlass.isArray()) {
                 return true;
             }
@@ -180,13 +137,8 @@
                 }
             }
         }
-<<<<<<< HEAD
-        if (m.isProtected() || m.isPackagePrivate()) {
-            if (accessingKlass.sameRuntimePackage(methodKlass.getDefiningClassLoader(), methodKlass)) {
-=======
         if (member.isProtected() || member.isPackagePrivate()) {
             if (accessingKlass.sameRuntimePackage(memberKlass)) {
->>>>>>> e006b663
                 return true;
             }
         }
