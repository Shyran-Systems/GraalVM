# Truffle Changelog

This changelog summarizes major changes between Truffle versions relevant to languages implementors building upon the Truffle framework. The main focus is on APIs exported by Truffle.

## Version 20.2.0
* Added new internal engine option `ShowInternalStackFrames` to show internal frames specific to the language implementation in stack traces.
* Added new identity APIs to `InteropLibrary`:
    * `hasIdentity(Object receiver)` to find out whether an object specifies identity
	* `isIdentical(Object receiver, Object other, InteropLibrary otherLib)` to compare the identity of two object
	* `isIdenticalOrUndefined(Object receiver, Object other)` export to specify the identity of an object.
	* `identityHashCode(Object receiver)` useful to implement maps that depend on identity.
* Added `TriState` utility class represents three states TRUE, FALSE and UNDEFINED.
* Added `InteropLibrary.getUncached()` and `InteropLibrary.getUncached(Object)` short-cut methods for convenience.
* Enabled by default the new inlining heuristic in which inlining budgets are based on Graal IR node counts and not Truffle Node counts.
* Added `ConditionProfile#create()` as an alias of `createBinaryProfile()` so it can be used like `@Cached ConditionProfile myProfile`. 
* Improved `AssumedValue` utility class: Code that reads the value but can not constant fold it does not need to deopt when the value changes.
* A `TruffleFile` for an empty path is no more resolved to the current working directory.
* Added [`SourceBuilder.canonicalizePath(boolean)`](https://www.graalvm.org/truffle/javadoc/com/oracle/truffle/api/source/Source.SourceBuilder.html) to control whether the `Source#getPath()` should be canonicalized.
* Deprecated and renamed `TruffleFile.getMimeType` to [TruffleFile.detectMimeType](https://www.graalvm.org/truffle/javadoc/com/oracle/truffle/api/TruffleFile.html#detectMimeType--). The new method no longer throws `IOException` but returns `null` instead.
* The languages are responsible for stopping and joining the stopped `Thread`s in the [TruffleLanguage.finalizeContext](https://www.graalvm.org/truffle/javadoc/com/oracle/truffle/api/TruffleLanguage.html#finalizeContext-C-).
* Added Truffle DSL `@Bind` annotation to common out expression for use in guards and specialization methods.
* Added the ability to disable adoption for DSL cached expressions with type node using `@Cached(value ="...", weak = true)`.
* Added an option not to adopt the parameter annotated by @Cached, using `@Cached(value ="...", adopt = false)`.
* Added `TruffleWeakReference` utility to be used on partial evaluated code paths instead of the default JDK `WeakReference`.
* Removed deprecated API in `com.oracle.truffle.api.source.Source`. The APIs were deprecated in 19.0.
* Added `CompilerDirectives.shouldNotReachHere()` as a short-cut for languages to indicate that a path should not be reachable neither in compiled nor interpreted code paths.
* All subclasses of `InteropException` do no longer provide a Java stack trace. They are intended to be thrown, immediately caught by the caller and not re-thrown. As a result they can now be allocated on compiled code paths and do no longer require a `@TruffleBoundary` or `transferToInterpreterAndInvalidate()` before use. Languages are encouraged to remove `@TruffleBoundary` annotations or leading `transferToInterpreterAndInvalidate()` method calls before interop exceptions are thrown. 
* All `InteropException` subclasses now offer a new `create` factory method to provide a cause. This cause should only be used if user provided guest application code caused the problem.
* The use of `InteropException.initCause` is now deprecated for performance reasons. Instead pass the cause when the `InteropException` is constructed. The method `initCause` will throw `UnsupportedOperationException` in future versions. Please validate all calls to `Throwable.initCause` for language or tool implementation code.
<<<<<<< HEAD
* Added [TruffleFile.isSameFile](https://www.graalvm.org/truffle/javadoc/com/oracle/truffle/api/TruffleFile.html#isSameFile-com.oracle.truffle.api.TruffleFile-java.nio.file.LinkOption...-) method to test if two `TruffleFile`s refer to the same physical file.
=======
* Added new `EncapsulatingNodeReference` class to lookup read and write the current encapsulating node. Deprecated encapsulating node methods in `NodeUtil`.
>>>>>>> 8f69a70d

## Version 20.1.0
* Added `@GenerateLibrary(dynamicDispatchEnabled = false)` that allows to disable dynamic dispatch semantics for a library. The default is `true`.
* Added ability to load external default exports for libraries using a service provider. See `GenerateLibrary(defaultExportLookupEnabled = true)`.
* The use of `@NodeField` is now permitted in combination with `@GenerateUncached`, but it throws UnsupportedOperationException when it is used.
* It is now possible to specify a setter with `@NodeField`. The generated field then will be mutable.
* Removed deprecated interoperability APIs that were deprecated in 19.0.0. 
* Removed deprecated instrumentation APIs that were deprecated in 0.33
* The `PerformanceWarningsAreFatal` and `TracePerformanceWarnings` engine options take a comma separated list of performance warning types. Allowed warning types are `call` to enable virtual call warnings, `instanceof` to enable virtual instance of warnings and `store` to enables virtual store warnings. There are also `all` and `none` types to enable (disable) all performance warnings.
* Added [DebugValue#getRawValue()](https://www.graalvm.org/truffle/javadoc/com/oracle/truffle/api/debug/DebugValue.html) for raw guest language object lookup from same language.
* Added [DebugStackFrame#getRawNode()](https://www.graalvm.org/truffle/javadoc/com/oracle/truffle/api/debug/DebugStackFrame.html) for root node lookup from same language.
* Added [DebugException#getRawException()](https://www.graalvm.org/truffle/javadoc/com/oracle/truffle/api/debug/DebugException.html) for raw guest language exception lookup from same language.
* Added [DebugStackFrame#getRawFrame()](https://www.graalvm.org/truffle/javadoc/com/oracle/truffle/api/debug/DebugStackFrame.html) for underlying frame lookup from same language.
* Added `TruffleInstrument.Env.getPolyglotBindings()` that replaces now deprecated `TruffleInstrument.Env.getExportedSymbols()`.
* Added `@ExportLibrary(transitionLimit="3")` that allows the accepts condition of exported libraries to transition from true to false for a library created for a receiver instance. This is for example useful to export messages for array strategies. 
* Added `CompilationFailureAction` engine option which deprecates `CompilationExceptionsArePrinted `, `CompilationExceptionsAreThrown`, `CompilationExceptionsAreFatal` and `PerformanceWarningsAreFatal` options.
* Added `TreatPerformanceWarningsAsErrors` engine option which deprecates the `PerformanceWarningsAreFatal` option. To replace the `PerformanceWarningsAreFatal` option use the `TreatPerformanceWarningsAsErrors` with `CompilationFailureAction` set to `ExitVM`.
* Added `bailout` into performance warning kinds used by `TracePerformanceWarnings`, `PerformanceWarningsAreFatal` and `CompilationExceptionsAreFatal` options.
* Added [Option.deprecationMessage](https://www.graalvm.org/truffle/javadoc/com/oracle/truffle/api/Option.html#deprecationMessage--) to set the option deprecation reason.
* `engine.Mode` is now a supported option and no longer experimental.
* Added new meta-data APIs to `InteropLibrary`:
	* `has/getLanguage(Object receiver)` to access the original language of an object.
	* `has/getSourceLocation(Object receiver)` to access the source location of an object (e.g. of function or classes).
	* `toDisplayString(Object receiver, boolean allowsSideEffect)` to produce a human readable string.
	* `has/getMetaObject(Object receiver)` to access the meta-object of an object.
	* `isMetaObject(Object receiver)` to find out whether an object is a meta-object (e.g. Java class)
	* `getMetaQualifiedName(Object receiver)` to get the qualified name of the meta-object
	* `getMetaSimpleName(Object receiver)` to get the simple name of a the meta-object
	* `isMetaInstance(Object receiver, Object instance)` to check whether an object is an instance of a meta-object.
* Added `TruffleLanguage.getLanguageView` that allows to wrap values to add language specific information for primitive and foreign values.
* Added `TruffleLanguage.getScopedView` that allows to wrap values to add scoping and visibility to language values.
* Added `TruffleInstrument.Env.getScopedView` and `TruffleInstrument.Env.getLanguageView` to access language and scoped views from instruments.
* Added `TruffleInstrument.Env.getLanguageInfo` to convert language classes to `LanguageInfo`.
* Deprecated `TruffleLanguage.findMetaObject`, `TruffleLanguage.findSourceLocation`, `TruffleLanguage.toString` and `TruffleLanguage.isObjectOfLanguage`. Use the new interop APIs and language views as replacement.
* Added support for the value conversions of [DebugValue](https://www.graalvm.org/truffle/javadoc/com/oracle/truffle/api/debug/DebugValue.html) that provide the same functionality as value conversions on [Value](https://www.graalvm.org/sdk/javadoc/org/graalvm/polyglot/Value.html).
* Added [DebugValue#toDisplayString](https://www.graalvm.org/truffle/javadoc/com/oracle/truffle/api/debug/DebugValue.html#toDisplayString--) to convert the value to a language-specific string representation.
* Deprecated `DebugValue#as`, other conversion methods should be used instead.
* Clarify [InteropLibrary](https://www.graalvm.org/truffle/javadoc/com/oracle/truffle/api/interop/InteropLibrary.html) javadoc documentation of message exceptions. [UnsupportedMessageException](https://www.graalvm.org/truffle/javadoc/com/oracle/truffle/api/interop/UnsupportedMessageException.html) is thrown when the operation is never supported for the given receiver type. In other cases [UnknownIdentifierException](https://www.graalvm.org/truffle/javadoc/com/oracle/truffle/api/interop/UnknownIdentifierException.html) or [InvalidArrayIndexException](https://www.graalvm.org/truffle/javadoc/com/oracle/truffle/api/interop/InvalidArrayIndexException.html) are thrown.
* Added [TruffleLanguage.Env.initializeLanguage](https://www.graalvm.org/truffle/javadoc/com/oracle/truffle/api/TruffleLanguage.Env.html#initializeLanguage-com.oracle.truffle.api.nodes.LanguageInfo-) method to force language initialization.
* Values of `NAME` properties of [ReadVariableTag](https://www.graalvm.org/truffle/javadoc/com/oracle/truffle/api/instrumentation/StandardTags.ReadVariableTag.html#NAME) and [WriteVariableTag](https://www.graalvm.org/truffle/javadoc/com/oracle/truffle/api/instrumentation/StandardTags.WriteVariableTag.html#NAME) extended to allow an object or an array of objects with name and source location.
* Added support for asynchronous stack traces: [TruffleLanguage.Env.getAsynchronousStackDepth()](https://www.graalvm.org/truffle/javadoc/com/oracle/truffle/api/TruffleLanguage.Env.html#getAsynchronousStackDepth--), [RootNode.findAsynchronousFrames()](https://www.graalvm.org/truffle/javadoc/com/oracle/truffle/api/nodes/RootNode.html#findAsynchronousFrames-com.oracle.truffle.api.frame.Frame-), [TruffleInstrument.Env.setAsynchronousStackDepth()](https://www.graalvm.org/truffle/javadoc/com/oracle/truffle/api/instrumentation/TruffleInstrument.Env.html#setAsynchronousStackDepth-int-), [TruffleStackTrace.getAsynchronousStackTrace()](https://www.graalvm.org/truffle/javadoc/com/oracle/truffle/api/TruffleStackTrace.html#getAsynchronousStackTrace-com.oracle.truffle.api.CallTarget-com.oracle.truffle.api.frame.Frame-), [DebuggerSession.setAsynchronousStackDepth()](https://www.graalvm.org/truffle/javadoc/com/oracle/truffle/api/debug/DebuggerSession.html#setAsynchronousStackDepth-int-), [SuspendedEvent.getAsynchronousStacks()](https://www.graalvm.org/truffle/javadoc/com/oracle/truffle/api/debug/SuspendedEvent.html#getAsynchronousStacks--), [DebugException.getDebugAsynchronousStacks()](https://www.graalvm.org/truffle/javadoc/com/oracle/truffle/api/debug/DebugException.html#getDebugAsynchronousStacks--).

## Version 20.0.0
* Add [Layout#dispatch()](https://www.graalvm.org/truffle/javadoc/com/oracle/truffle/api/object/dsl/Layout.html#dispatch--) to be able to generate override of `ObjectType#dispatch()` method in the generated inner \*Type class.
* Deprecated engine options engine.InvalidationReprofileCount and engine.ReplaceReprofileCount. They no longer have any effect. There is no longer reprofiling after compilation. 
* Added [DebuggerSession.{suspend(), suspendAll,resume()}](https://www.graalvm.org/truffle/javadoc/com/oracle/truffle/api/debug/DebuggerSession.html) to allow suspending and resuming threads.
* Add new loop explosion mode [LoopExplosionKind#FULL_UNROLL_UNTIL_RETURN](https://www.graalvm.org/truffle/javadoc/com/oracle/truffle/api/nodes/ExplodeLoop.LoopExplosionKind.html#FULL_UNROLL_UNTIL_RETURN), which can be used to duplicate loop exits during unrolling until function returns.
* The default [LoopExplosionKind](https://www.graalvm.org/truffle/javadoc/com/oracle/truffle/api/nodes/ExplodeLoop.LoopExplosionKind.html) for `@ExplodeLoop` changed from `FULL_UNROLL` to `FULL_UNROLL_UNTIL_RETURN`, which we believe is more intuitive. We recommend reviewing your usages of `@ExplodeLoop`, especially those with `return`, `break` and `try/catch` in the loop body as those might duplicate more code than before.
* The `TruffleCheckNeverPartOfCompilation` option when building a native image is now enabled by default, ensuring `neverPartOfCompilation()` is not reachable for runtime compilation. Use `CompilerDirectives.bailout()` if you want to test when a compilation fails, otherwise avoid `neverPartOfCompilation()` in code reachable for runtime compilation (e.g., by using `@TruffleBoundary`).
* The `DirectoryStream` created by a relative `TruffleFile` passes relative `TruffleFile`s into the `FileVisitor`, even when an explicit [current working directory was set](https://www.graalvm.org/truffle/javadoc/com/oracle/truffle/api/TruffleLanguage.Env.html#setCurrentWorkingDirectory-com.oracle.truffle.api.TruffleFile-).
* Added `DebuggerTester.startExecute()` that allows to execute an arbitrary sequence of commands on the background thread.
* Time specification in `InteropLibrary` relaxed to allow a fixed timezone when no date is present.
* `TruffleLogger.getLogger` throws an `IllegalArgumentException` when given `id` is not a valid language or instrument id.
* [Node#getEncapsulatingSourceSection()](https://www.graalvm.org/truffle/javadoc/com/oracle/truffle/api/nodes/Node.html#getEncapsulatingSourceSection--) is no longer a fast-path method, because `getSourceSection()` is not fast-path.
* The algorithm used to generate a unique [URI](https://www.graalvm.org/truffle/javadoc/com/oracle/truffle/api/source/Source.html#getURI--) for a `Source` built without an `URI` was changed to SHA-256.
* Added [ExportLibrary.delegateTo](https://www.graalvm.org/truffle/javadoc/com/oracle/truffle/api/library/ExportLibrary.html#delegateTo--) attribute that allows to delegate all messages of a library to value of a final delegate field. This can be used in combination with `ReflectionLibrary` to improve the ability to build wrappers.
* `ReadVariableTag` and `WriteVariableTag` added to [StandardTags](https://www.graalvm.org/truffle/javadoc/com/oracle/truffle/api/instrumentation/StandardTags.html).

* Truffle TCK now checks that instrumentable nodes are not used in the context of a Library.
* Getter to check whether [TruffleContext](https://www.graalvm.org/truffle/javadoc/com/oracle/truffle/api/TruffleContext.html#isEntered--) is activated or not.
* All Truffle Graal runtime options (-Dgraal.) will be deprecated with 20.1. The Truffle runtime options are no longer specified as Graal options (-Dgraal.). The Graal options must be replaced by corresponding engine options specified using [polyglot API](https://www.graalvm.org/truffle/javadoc/org/graalvm/polyglot/Engine.Builder.html#option-java.lang.String-java.lang.String-). The `TRUFFLE_STRICT_OPTION_DEPRECATION` environment variable can be used to detect usages of deprecated Graal options. When the `TRUFFLE_STRICT_OPTION_DEPRECATION` is set to `true` and the deprecated Graal option is used the Truffle runtime throws an exception listing the used deprecated options and corresponding replacements.


## Version 19.3.0
* Added ability to obtain an [Internal Truffle File](https://www.graalvm.org/truffle/javadoc/com/oracle/truffle/api/TruffleLanguage.Env.html#getInternalTruffleFile-java.lang.String-). The internal file is located in the language home directories and it's readable even when IO is not allowed by the Context.
* Deprecated `TruffleLanguage.Env.getTruffleFile` use [getInternalTruffleFile](https://www.graalvm.org/truffle/javadoc/com/oracle/truffle/api/TruffleLanguage.Env.html#getInternalTruffleFile-java.lang.String-) for language standard library files located in language home or [getPublicTruffleFile](https://www.graalvm.org/truffle/javadoc/com/oracle/truffle/api/TruffleLanguage.Env.html#getPublicTruffleFile-java.lang.String-) for user files.
* Added primitive specializations to `CompilerAsserts.partialEvaluationConstant()`.
* Added the new `execute` method to `LoopNode`, which allows loops to return values.
* Added support for temporary [files](https://www.graalvm.org/truffle/javadoc/com/oracle/truffle/api/TruffleLanguage.Env.html#createTempFile-com.oracle.truffle.api.TruffleFile-java.lang.String-java.lang.String-java.nio.file.attribute.FileAttribute...-) and [directories](https://www.graalvm.org/truffle/javadoc/com/oracle/truffle/api/TruffleLanguage.Env.html#createTempDirectory-com.oracle.truffle.api.TruffleFile-java.lang.String-java.nio.file.attribute.FileAttribute...-).
* Threads created by the embedder may now be collected by the GC before they can be [disposed](https://www.graalvm.org/truffle/javadoc/com/oracle/truffle/api/TruffleLanguage.html#disposeThread-C-java.lang.Thread-). If languages hold onto thread objects exposed via `initializeThread` they now need to do so with `WeakReference` to avoid leaking thread instances.
* Support boolean literals in DSL expressions used in [@Specialization](https://www.graalvm.org/truffle/javadoc/com/oracle/truffle/api/dsl/Specialization) and [@Cached](https://www.graalvm.org/truffle/javadoc/com/oracle/truffle/api/dsl/Cached) fields.
* Added standard [block node](https://www.graalvm.org/truffle/javadoc/com/oracle/truffle/api/nodes/BlockNode.html) for language implementations. Using the block node allows the optimizing runtime to split big blocks into multiple compilation units. This optimization may be enabled using `--engine.PartialBlockCompilation` (on by default) and configured using `--engine.PartialBlockCompilationSize` (default 3000).
* Added new experimental inlining heuristic in which inlining budgets are based on Graal IR node counts and not Truffle Node counts. Enable with `-Dgraal.TruffleLanguageAgnosticInlining=true`.
* Deprecated `DynamicObject#isEmpty()`, `DynamicObject#size()`; use `Shape#getPropertyCount()` instead.
* Deprecated `Shape#getPropertyList(Pred)`, `Shape#getKeyList(Pred)`, `Shape#hasTransitionWithKey(Object)`, `Shape.Allocator#locationForValue(Object, EnumSet)` without replacement.
* Added [Scope.Builder#rootInstance(Object)](https://www.graalvm.org/truffle/javadoc/com/oracle/truffle/api/Scope.Builder.html#rootInstance-java.lang.Object-), [Scope#getRootInstance()](https://www.graalvm.org/truffle/javadoc/com/oracle/truffle/api/Scope.html#getRootInstance--) and [DebugScope#getRootInstance()](https://www.graalvm.org/truffle/javadoc/com/oracle/truffle/api/debug/DebugScope.html#getRootInstance--) to provide an instance of guest language representation of the root node (e.g. a guest language function).
* Debugger breakpoints can be restricted to a particular root instance via [Breakpoint.Builder#rootInstance(DebugValue)](https://www.graalvm.org/truffle/javadoc/com/oracle/truffle/api/debug/Breakpoint.Builder.html#rootInstance-com.oracle.truffle.api.debug.DebugValue-) and found later on via [DebugValue#getRootInstanceBreakpoints()](https://www.graalvm.org/truffle/javadoc/com/oracle/truffle/api/debug/DebugValue.html#getRootInstanceBreakpoints--).
* Deprecated `TruffleLanguage.getContextReference()` as this method is inefficient in many situations. The most efficient context lookup can be achieved knowing the current AST in which it is used by calling `Node.lookupContextReference(Class)`.
* Truffle languages and instruments no longer create `META-INF/truffle` files, but generate service implementations for [TruffleLanguage.Provider](https://www.graalvm.org/truffle/javadoc/com/oracle/truffle/api/TruffleLanguage.Provider.html) and [TruffleInstrument.Provider](https://www.graalvm.org/truffle/javadoc/com/oracle/truffle/api/instrumentation/TruffleInstrument.Provider.html) automatically. Recompiling the TruffleLanguage using the Truffle annotation processor automatically migrates the language.
* The Truffle DSL processor jar no longer requires the Truffle API or Graal SDK as a dependency. 
* Added interop messages for guest language exception objects: [InteropLibrary#isException(Object)](https://www.graalvm.org/truffle/javadoc/com/oracle/truffle/api/interop/InteropLibrary.html#isException-java.lang.Object-) and [InteropLibrary#throwException(Object)](https://www.graalvm.org/truffle/javadoc/com/oracle/truffle/api/interop/InteropLibrary.html#throwException-java.lang.Object-).
* [TruffleLanguage.patchContext](https://www.graalvm.org/truffle/javadoc/com/oracle/truffle/api/TruffleLanguage.html#patchContext-C-com.oracle.truffle.api.TruffleLanguage.Env-) is invoked for all languages whose contexts were created during context pre-initialization. Originally the `patchContext`  was invoked only for languages with initialized contexts.

## Version 19.2.0
* Added sub-process output (error output) [redirection into OutputStream](https://www.graalvm.org/truffle/javadoc/org/graalvm/polyglot/io/ProcessHandler.Redirect.html#stream-java.io.OutputStream-).
* Added `RootNode.getQualifiedName()` for a better distinction when printing stack traces. Languages are encouraged to implement it, in case it differs from the root name.
* Added methods to identify date, time, timezone, instant and duration values in `InteropLibrary` and TCK `TypeDescriptor`.
* Added ability to read the default time zone from the language Environment with `Env.getTimeZone()`.
* Deprecated `Env.parse` and added replacement APIs `Env.parseInternal` and `Env.parsePublic`. The new API requires to differentiate between parse calls that were invoked by the guest language user and those which are part of the internal language semantics. The separation avoids accidentally exposing access to internal languages. 
* Deprecated `Env.getLanguages()` and added replacement APIs `Env.getInternalLanguages()` and `Env.getPublicLanguages()`. 
* Added [Source.newBuilder(Source)](https://www.graalvm.org/truffle/javadoc/com/oracle/truffle/api/source/Source.html#newBuilder-com.oracle.truffle.api.source.Source-) that inherits Source properties from an existing Source.
* Added [RootBodyTag](https://www.graalvm.org/truffle/javadoc/com/oracle/truffle/api/instrumentation/StandardTags.RootBodyTag.html).

## Version 19.1.0
* `@GenerateUncached` is now inherited by subclasses.
* `NodeFactory` now supports `getUncachedInstance` that returns the uncached singleton.  
* Introduced Truffle process sandboxing. Added a [TruffleLanguage.Env.newProcessBuilder](https://www.graalvm.org/truffle/javadoc/com/oracle/truffle/api/TruffleLanguage.Env.html#newProcessBuilder-java.lang.String...-) method creating a new [TruffleProcessBuilder](https://www.graalvm.org/truffle/javadoc/com/oracle/truffle/api/io/TruffleProcessBuilder.html) to configure and start a new sub-process.
* Added support for reading environment variables, use [TruffleLanguage.Env.getEnvironment](https://www.graalvm.org/truffle/javadoc/com/oracle/truffle/api/TruffleLanguage.Env.html#getEnvironment--) to obtain process environment variables.
* `NodeFactory` now supports `getUncachedInstance` that returns the uncached singleton. 
* `@GenerateUncached` can now be used in combination with `@NodeChild` if execute signatures for all arguments are present.
* Removed deprecated automatic registration of the language class as a service.
* The [LanguageProvider](https://www.graalvm.org/truffle/javadoc/org/graalvm/polyglot/tck/LanguageProvider.html#createIdentityFunctionSnippet-org.graalvm.polyglot.Context-) can override the default verfication of the TCK `IdentityFunctionTest`.
* Removed deprecated and misspelled method `TruffleStackTrace#getStacktrace`.
* Removed deprecated methods`TruffleStackTraceElement#getStackTrace` and `TruffleStackTraceElement#fillIn` (use methods of `TruffleStackTrace` instead).
* `SlowPathException#fillInStackTrace` is now `final`.
* Added an ability to read a [path separator](https://www.graalvm.org/truffle/javadoc/com/oracle/truffle/api/TruffleLanguage.Env.html#getPathSeparator--) used to separate filenames in a path list.
* `@TruffleBoundary` methods that throw but are not annotated with `@TruffleBoundary(transferToInterpreterOnException=false)` will now transfer to the interpreter only once per `CallTarget` (compilation root).
* Added [TruffleFile.setAttribute](https://www.graalvm.org/truffle/javadoc/com/oracle/truffle/api/TruffleFile.html#setAttribute-com.oracle.truffle.api.TruffleFile.AttributeDescriptor-T-java.nio.file.LinkOption...-) to allow languages to set file attributes.

## Version 19.0.0
* Renamed version 1.0.0 to 19.0.0

## Version 1.0.0 RC15
* This version includes a major revision of the Truffle Interoperability APIs. Most existing APIs for Truffle Interoperability were deprecated. The compatiblity layer may cause significant performance reduction for interoperability calls. 
	* Please see the [Interop Migration Guide](https://github.com/oracle/graal/blob/master/truffle/docs/InteropMigration.md) for an overview and individual `@deprecated` javadoc tags for guidance.
	* Deprecated classes `ForeignAccess`, `Message`, `MessageResolution`, `Resolve` and `KeyInfo`. 
	* The following methods got deprecated:
		* `InteropException.raise`, with libraries there should be no need to convert checked exceptions to runtime exceptions.
		* `TruffleObject.getForeignAccess()`.
	* Introduced new classes: `InteropLibrary` and `InvalidArrayIndexException`.
	* Added `ObjectType.dispatch` to configure the dynamic dispatch and deprecated `ObjectType.getForeignAccessFactory`.
* Added Truffle Library API that allows language implementations to use polymorphic dispatch for receiver types with support for implementation specific caching/profiling with support for uncached dispatch. 
	* Please see the [Truffle Library Tutorial](https://github.com/oracle/graal/blob/master/truffle/docs/TruffleLibraries.md) for further details.
	* Introduced new package: `com.oracle.truffle.api.library`.
* Added `@GenerateUncached` to allow the generation of uncached Truffle DSL nodes accessible via the new static generated method`getUncached()`.
	* Set the default value for @Cached to `"create()"`. This allows `@Cached` to be used without attribute.
	* Added `@Cached(uncached="")` to specify the expression to use for the uncached node.
	* Added `@Cached(allowUncached=true)` to allow the cached expression to be reused as uncached expression. Only necessary if the cached expression is not trivial or there is no `getUncached()` static method in the node.
	* Added `@Cached#parameters` to allow to share the parameter specification for the cached and uncached version of a node.
	* Added `getUncached()` method to the following classes:
        - BranchProfile 
        - ByteValueProfile
        - ConditionProfile
        - DoubleValueProfile
        - FloatValueProfile
        - IntValueProfile 
        - LongValueProfile
        - LoopConditionProfile
        - PrimitiveValueProfile
        - ValueProfile
        - IndirectCallNode
* Truffle DSL can now properly handle checked exceptions in execute methods and specializations.
* Truffle DSL now guarantees to adopt nodes before they are executed in guards. Previously, nodes used in guards were only adopted for their second cached invocation.
* Added `@Cached.Shared` to allow sharing of cached values between specialization and exported Truffle Library methods.
* Added `Node.isAdoptable()` that allows `Node.getParent()` to always remain `null` even if the node is adopted by a parent. This allows to share nodes statically and avoid the memory leak for the parent reference.
* Added `NodeUtil.getCurrentEncapsulatingNode` to access the current encapsulating node in nodes that are not adoptable.
* Added the `Assumption.isValidAssumption` method that allows for simpler checking of assumptions in generated code. 
* Added Truffle DSL option `-Dtruffle.dsl.ignoreCompilerWarnings=true|false`, to ignore Truffle DSL compiler warnings. This is useful and recommended to be used for downstream testing.
* Added `@CachedContext` and `@CachedLanguage` for convenient language and context lookup in specializations or exported methods.
* Added `Node.lookupContextReference(Class)` and `Node.lookupLanguageReference(Class)` that allows for a more convenient lookup.
* Deprecated `RootNode.getLanguage(Class)`, the new language references should be used instead.
* Added `TruffleFile` aware file type detector
    - Added [TruffleFile.FileTypeDetector SPI](https://www.graalvm.org/truffle/javadoc/com/oracle/truffle/api/TruffleFile.FileTypeDetector.html) to detect a file MIME type and a file encoding. A language registering `FileTypeDetector` has to support all the MIME types recognized by the registered detector.
    - Added [TruffleFile.getMimeType method](https://www.graalvm.org/truffle/javadoc/com/oracle/truffle/api/TruffleFile.html#getMimeType--) to obtain a `TruffleFile` MIME type.
    - Added a possibility to set an [encoding in SourceBuilder](https://www.graalvm.org/truffle/javadoc/com/oracle/truffle/api/source/Source.SourceBuilder.html#encoding-java.nio.charset.Charset-)
    - The [Source builders](https://www.graalvm.org/truffle/javadoc/com/oracle/truffle/api/source/Source.html) are sandboxed for files and file URLs.
    - Removed usage of NIO `FileTypeDetector` for MIME type detection, language implementations have to migrate to `TruffleFile.FileTypeDetector`.
* TruffleFile's paths from image building time are translated in image execution time into new paths using Context's FileSystem. The absolute paths pointing to files in language homes in image generation time are resolved using image execution time language homes.
* Added [Env.isPolylgotAccessAllowed()](https://www.graalvm.org/truffle/javadoc/com/oracle/truffle/api/TruffleLanguage.Env.html#isPolyglotAccessAllowed--) to check whether polyglot access (e.g. access to polyglot builtins) is allowed.
* The methods `Env.getPolyglotBindings()` and `Env.importSymbol` and `Env.exportSymbol` now throw a `SecurityException` if polyglot access not allowed.
* Added `DebugValue.isNull()` to check for null values, `DebugValue.execute()` to be able to execute values and `DebugValue.asString()` to get the String from String values.
* Added the [TruffleFile.getAttribute](https://www.graalvm.org/truffle/javadoc/com/oracle/truffle/api/TruffleFile.html#getAttribute-com.oracle.truffle.api.TruffleFile.AttributeDescriptor-java.nio.file.LinkOption...-) method to read a single file's attribute and [TruffleFile.getAttributes] (https://www.graalvm.org/truffle/javadoc/com/oracle/truffle/api/TruffleFile.html#getAttributes-java.util.Collection-java.nio.file.LinkOption...-) method to read file's attributes as a bulk operation.

## Version 1.0.0 RC14
* Removed some deprecated elements:
    - EventBinding.getFilter
    - TruffleLanguage ParsingRequest.getFrame and ParsingRequest.getLocation
    - LoopCountReceiver
    - EventContext.parseInContext
    - NativeLibraryDescriptor.getBindings
    - Instrumenter.attachFactory and Instrumenter.attachListener
    - SuppressFBWarnings
    - TruffleBoundary.throwsControlFlowException
    - DebuggerTester.startEval
    - ExactMath.exact methods
    - TruffleInstrument.toString
    - TruffleInstrument.findMetaObject
    - TruffleInstrument.findSourceLocation
    - constructor of JSONStringBuilder
    - constructor of JSONHelper
    - constructor of CompilerDirectives
    - constructor of ExactMath
    - constructor of Truffle
    - constructor of NodeUtil
    - TruffleException.isTimeout
    - TruffleGraphBuilderPlugins.registerUnsafeLoadStorePlugins
    - TypedObject
    - Node.getLanguage
    - TVMCI.findLanguageClass
    - ExecutionContext and RootNode.getExecutionContext
    - FrameAccess.NONE
    - RootNode.setCalltarget
    - DirectCallNode.call and IndirectCallNode.call
    - FrameInstance.getFrame
    - Node.getAtomicLock
    - ExplodeLoop.merge
    - AcceptMessage
    - RootNode.reportLoopCount
    - GraalTruffleRuntime.getQueuedCallTargets
    - PrimitiveValueProfile.exactCompare
    - BranchProfile.isVisited
    - DebugStackFrame.iterator and DebugStackFrame.getValue
* The [@Option](http://www.graalvm.org/truffle/javadoc/com/oracle/truffle/api/Option.html) annotation can now specify the [stability](https://www.graalvm.org/truffle/javadoc/org/graalvm/options/OptionStability.html) of an option.
* Fixed the case of the method [`TruffleStackTrace.getStacktrace`](https://www.graalvm.org/truffle/javadoc/com/oracle/truffle/api/TruffleStackTrace.html#getStacktrace-java.lang.Throwable-) to `TruffleStackTrace.getStackTrace`.
* Added a getter for [name separator](https://www.graalvm.org/truffle/javadoc/com/oracle/truffle/api/TruffleLanguage.Env.html#getFileNameSeparator--) used by `TruffleFile`'s paths.
* Added support for receiver object in a frame's Scope: [Scope.Builder receiver(String, Object)](https://www.graalvm.org/truffle/javadoc/com/oracle/truffle/api/Scope.Builder.html#receiver-java.lang.String-java.lang.Object-), [Scope.getReceiver()](https://www.graalvm.org/truffle/javadoc/com/oracle/truffle/api/Scope.html#getReceiver--), [Scope.getReceiverName()](https://www.graalvm.org/truffle/javadoc/com/oracle/truffle/api/Scope.html#getReceiverName--) and [DebugScope.getReceiver()](https://www.graalvm.org/truffle/javadoc/com/oracle/truffle/api/debug/DebugScope.html#getReceiver--).
* Added [engine bound TruffleLogger for instruments](file:///Users/tom/Projects/graal/tzezula/graal/truffle/javadoc/com/oracle/truffle/api/instrumentation/TruffleInstrument.Env.html#getLogger-java.lang.String-). The engine bound logger can be used by threads executing without any context.

## Version 1.0.0 RC13
* Added [Debugger.getSessionCount()](https://www.graalvm.org/truffle/javadoc/com/oracle/truffle/api/debug/Debugger.html#getSessionCount--) to return the number of active debugger sessions.
* The [TruffleFile.getName()](https://www.graalvm.org/truffle/javadoc/com/oracle/truffle/api/TruffleFile.html#getName--) returns `null` for root directory.
* `TruffleLanguage` can [register additional services](https://www.graalvm.org/truffle/javadoc/com/oracle/truffle/api/TruffleLanguage.Env.html#registerService-java.lang.Object-). This change also deprecates the automatic registration of the language class as a service.
* Enabled the [experimental monomorphization heuristic](https://github.com/oracle/graal/blob/master/truffle/docs/splitting/) as default. Old heuristic still available as legacy, but will be removed soon.
* Added [TypeDescriptor.instantiable(instanceType, vararg, parameterTypes)](https://www.graalvm.org/truffle/javadoc/org/graalvm/polyglot/tck/TypeDescriptor.html#instantiable-org.graalvm.polyglot.tck.TypeDescriptor-boolean-org.graalvm.polyglot.tck.TypeDescriptor...-) into TCK to support instantiable types.
* The name of an [@Option](http://www.graalvm.org/truffle/javadoc/com/oracle/truffle/api/Option.html) can now start with a lowercase letter.
* Allowed navigation from host class to host symbol (companion object for static members) via the synthetic member `"static"`.
* Moved `getStackTrace` and `fillIn` from [TruffleStackTraceElement](https://www.graalvm.org/truffle/javadoc/com/oracle/truffle/api/TruffleStackTraceElement.html) to [TruffleStackTrace](https://www.graalvm.org/truffle/javadoc/com/oracle/truffle/api/TruffleStackTrace.html).




## Version 1.0.0 RC12
* Fixed: [Env.asHostException()](https://www.graalvm.org/truffle/javadoc/com/oracle/truffle/api/TruffleLanguage.Env.html#asHostException-java.lang.Throwable-) should throw an `IllegalArgumentException` if the provided value is not a host exception.
* Changed host exceptions' [getExceptionObject()](https://www.graalvm.org/truffle/javadoc/com/oracle/truffle/api/TruffleException.html#getExceptionObject--) to return the original host exception object.

## Version 1.0.0 RC11
* `Source` can be created from a relative `TruffleFile`.
* `Source` can be created without content using `Source.CONTENT_NONE` constant.
* `SourceSection` can be created from line/column information by [Source.createSection(startLine,startColumn,endLine,endColumn)](http://www.graalvm.org/truffle/javadoc/com/oracle/truffle/api/source/Source.html#createSection-int-int-int-int-).
* Added [SourceSection.hasLines()](http://www.graalvm.org/truffle/javadoc/com/oracle/truffle/api/source/SourceSection.html#hasLines--), [SourceSection.hasColumns()](http://www.graalvm.org/truffle/javadoc/com/oracle/truffle/api/source/SourceSection.html#hasColumns--) and [SourceSection.hasCharIndex()](http://www.graalvm.org/truffle/javadoc/com/oracle/truffle/api/source/SourceSection.html#hasCharIndex--) to distinguish which positions are defined and which are not.
* `DebuggerSession` [accepts source-path](http://www.graalvm.org/truffle/javadoc/com/oracle/truffle/api/debug/DebuggerSession.html#setSourcePath-java.lang.Iterable-) for source [resolution](http://www.graalvm.org/truffle/javadoc/com/oracle/truffle/api/debug/DebuggerSession.html#resolveSource-com.oracle.truffle.api.source.Source-).
* Added Java interop support for string to primitive type conversion.

## Version 1.0.0 RC10
* Added support for setting current working directory for TruffleFiles, see [Env.setCurrentWorkingDirectory](http://www.graalvm.org/truffle/javadoc/com/oracle/truffle/api/TruffleLanguage.Env.html#setCurrentWorkingDirectory-com.oracle.truffle.api.TruffleFile-)
* Removed deprecated `TruffleLanguage.Env.newSourceBuilder`.
* Added `TruffleLanguage.Env.isPreInitialization` method to determine whether the context is being pre-initialized.
* Added `ArrayUtils` API providing additional array and/or string operations that may be intrinsified by the compiler.
* Added a possibility to obtain a [relative URI](http://www.graalvm.org/truffle/javadoc/com/oracle/truffle/api/TruffleFile.html#toRelativeUri--) for a relative `TruffleFile`.
* Added `ForeignAccess.createAccess` method taking a [supplier of language check node](http://www.graalvm.org/truffle/javadoc/com/oracle/truffle/api/interop/ForeignAccess.html#createAccess-com.oracle.truffle.api.interop.ForeignAccess.StandardFactory-java.util.function.Supplier-), deprecated the `ForeignAccess.create` method with languageCheck `RootNode` parameter.

## Version 1.0.0 RC9

* Added support for setting the `ThreadGroup` and `stackSize` on truffle thread creation in `TruffleLanguage.Env.createThread`.
* Added `Instrumenter.lookupExecutionEventNode()` to find an execution event node inserted at the node's location by an event binding.
* Added `SourceElement.ROOT` and `StepConfig.suspendAnchors()` to tune debugger stepping.
* Added `KeyInfo.READ_SIDE_EFFECTS` and `KeyInfo.WRITE_SIDE_EFFECTS` to inform about side-effects of READ/WRITE messages.
* Added `DebugValue.hasReadSideEffects()` and `DebugValue.hasWriteSideEffects()` to test for side-effects of reading or writing the value.

## Version 1.0.0 RC8

* Added `SuspendedEvent.setReturnValue` to change the return value of the currently executed source location.
* Deprecated `FrameSlot#getIndex` without replacement.
* Added `TruffleInstrument.Env.startServer()` to get a virtual message-based server provided via `MessageTransport` service.
* Added `TruffleFile.relativize`, `TruffleFile.startsWith`, `TruffleFile.endsWith`, `TruffleFile.createLink`,  `TruffleFile.createSymbolicLink`, `TruffleFile.getOwner`, `TruffleFile.getGroup`, `TruffleFile.newDirectoryStream`, `TruffleFile.visit`, `TruffleFile.copy` methods.

## Version 1.0.0 RC7

* Truffle was relicensed from GPLv2 with CPE to Universal Permissive License (UPL).
* Made all Truffle DSL annotations retention policy CLASS instead of RUNTIME. Reflecting DSL annotations at runtime is no longer possible. It is recommended to use `@Introspectable` instead.

* Removed deprecated FrameDescriptor#shallowCopy (deprecated since 1.0.0 RC3).
* Removed deprecated FrameSlot#getFrameDescriptor (deprecated since 1.0.0 RC3).

## Version 1.0.0 RC6

* Added support for byte based sources:
	* Byte based sources may be constructed using a `ByteSequence` or from a `TruffleFile` or `URL`. Whether sources are interpreted as character or byte based sources depends on the specified language.
	* `Source.hasBytes()` and `Source.hasCharacters()` may be used to find out whether a source is character or byte based.
	* Added `Source.getBytes()` to access the contents of byte based sources.
	* `TruffleLanguage.Registration.mimeType` is now deprecated in favor of `TruffleLanguage.Registration.byteMimeTypes` and `TruffleLanguage.Registration.characterMimeTypes`.
	* Added `TruffleLanguage.Registration.defaultMimeType` to define a default MIME type. This is mandatory if a language specifies more than one MIME type.
* `TruffleLanguage.Registration.id()` is now mandatory for all languages and reserved language ids will now be checked by the annotation processor.
* Deprecated Source builders and aligned them with polyglot source builders.
	* e.g. `Source.newBuilder("chars").name("name").language("language").build()` can be translated to `Source.newBuilder("language", "chars", "name").build()`
	* This is a preparation step for removing Truffle source APIs in favor of polyglot Source APIs in a future release.
* Deprecated `Source.getInputStream()`. Use `Source.getCharacters()` or `Source.getBytes()` instead.
* Deprecated `TruffleLanguage.Env.newSourceBuilder(String, TruffleFile)`. Use  `Source.newBuilder(String, TruffleFile)` instead.
* Added `Source.findLanguage` and `Source.findMimeType` to resolve languages and MIME types.
* The method `Source.getMimeType()` might now return `null`. Source builders now support `null` values for `mimeType(String)`.
* A `null` source name will no longer lead to an error but will be translated to `Unnamed`.
* Added `TruffleFile.normalize` to allow explicit normalization of `TruffleFile` paths. `TruffleFile` is no longer normalized by default.
* Added `Message#EXECUTE`, `Message#INVOKE`, `Message#NEW`.
* Deprecated `Message#createExecute(int)`, `Message#createInvoke(int)`, `Message#createNew(int)` as the arity argument is no longer needed. Jackpot rules available (run `mx jackpot --apply`).
* Removed APIs for deprecated packages: `com.oracle.truffle.api.vm`, `com.oracle.truffle.api.metadata`, `com.oracle.truffle.api.interop.java`
* Removed deprecated class `TruffleTCK`.
* Debugger API methods now throw [DebugException](http://www.graalvm.org/truffle/javadoc/com/oracle/truffle/api/debug/DebugException.html) on language failures.
* Deprecated API methods that use `java.beans` package in [AllocationReporter](http://www.graalvm.org/truffle/javadoc/com/oracle/truffle/api/instrumentation/AllocationReporter.html) and [Debugger](http://www.graalvm.org/truffle/javadoc/com/oracle/truffle/api/debug/Debugger.html). New add/remove listener methods were introduced as a replacement.
* [FrameDescriptor](http://www.graalvm.org/truffle/javadoc/com/oracle/truffle/api/frame/FrameDescriptor.html) no longer shares a lock with a RootNode.

## Version 1.0.0 RC5

* Added `TruffleLanguage.Env.isHostFunction`.
* Added Java interop support for converting executable values to legacy functional interfaces without a `@FunctionalInterface` annotation.
* Added `TruffleLogger.getLogger(String)` to obtain the root loger of a language or instrument.
* Introduced per language [context policy](http://www.graalvm.org/truffle/javadoc/com/oracle/truffle/api/TruffleLanguage.ContextPolicy.html). Languages are encouraged to configure the most permissive policy that they can support.
* Added `TruffleLanguage.areOptionsCompatible` to allow customization of the context policy based on options.
* Changed default context policy from SHARED to EXCLUSIVE, i.e. there is one exclusive language instance per polyglot or inner context by default. This can be configured by the language
using the [context policy](http://www.graalvm.org/truffle/javadoc/com/oracle/truffle/api/TruffleLanguage.ContextPolicy.html).
* TruffleInstrument.Env.lookup(LanguagInfo, Class) now requires to be entered in a context for the current thread.
* Removed deprecated FindContextNode (deprecated since 0.25).
* All languages now need to have a public zero argument constructor. Using a static singleton field is no longer supported.
* Renamed and changed the return value of the method for TruffleLanguage.initializeMultiContext to TruffleLanguage.initializeMultipleContexts. The original method remains but is now deprecated.
* Added [SourceSectionFilter#includes](http://www.graalvm.org/truffle/javadoc/com/oracle/truffle/api/instrumentation/SourceSectionFilter.html#includes-com.oracle.truffle.api.nodes.Node-)
* Deprecating `FrameSlot#getKind` and `FrameSlot#setKind` in favor of `FrameDescriptor#getFrameSlotKind` and `FrameDescriptor#setFrameSlotKind`.
* The `FrameDescriptor` is now thread-safe from the moment it is first passed to a RootNode constructor.
  * The list returned by [FrameDescriptor#getSlots](http://www.graalvm.org/truffle/javadoc/com/oracle/truffle/api/frame/FrameDescriptor.html#getSlots--) no longer reflects future changes in the FrameDescriptor. This is an incompatible change.
  * The set returned by [FrameDescriptor#getIdentifiers](http://www.graalvm.org/truffle/javadoc/com/oracle/truffle/api/frame/FrameDescriptor.html#getIdentifiers--) no longer reflects future changes in the FrameDescriptor. This is an incompatible change.
* Added [LanguageInfo#isInteractive](http://www.graalvm.org/truffle/javadoc/com/oracle/truffle/api/nodes/LanguageInfo.html#isInteractive--)
* Added [DebugStackFrame#getLanguage](http://www.graalvm.org/truffle/javadoc/com/oracle/truffle/api/debug/DebugStackFrame.html#getLanguage--)

## Version 1.0.0 RC3

* Removed deprecated ResultVerifier.getDefaultResultVerfier.
* Deprecated `com.oracle.truffle.api.frame.FrameDescriptor.shallowCopy` and `com.oracle.truffle.api.frame.FrameSlot.getFrameDescriptor`
* Added [DebugValue#set](http://www.graalvm.org/truffle/javadoc/com/oracle/truffle/api/debug/DebugValue.html#set-java.lang.Object-) to set primitive values to a debug value.
* Added support for [logging](http://www.graalvm.org/truffle/javadoc/com/oracle/truffle/api/TruffleLogger.html) in Truffle languages and instruments.

## Version 1.0.0 RC2

* Added notification when [multiple language contexts](http://www.graalvm.org/truffle/javadoc/com/oracle/truffle/api/TruffleLanguage.html#initializeMultiContext--) were created for a language instance. Allows languages to invalidate assumptions only valid with a single context. Returning true also allows to enable caching of ASTs per language and not only per context.
* Added [asBoxedGuestValue](http://www.graalvm.org/truffle/javadoc/com/oracle/truffle/api/TruffleLanguage.Env.html#asBoxedGuestValue-java.lang.Object-) method that allows to expose host members for primitive interop values.
* Added default value `"inherit"` to [TruffleLanguage.Registration#version](http://www.graalvm.org/truffle/javadoc/com/oracle/truffle/api/TruffleLanguage.Registration.html#version--) which makes the language to inherit version from [Engine#getVersion](http://www.graalvm.org/truffle/javadoc/org/graalvm/polyglot/Engine.html#getVersion--).
* Changed default value of [TruffleInstrument.Registration#version](http://www.graalvm.org/truffle/javadoc/com/oracle/truffle/api/TruffleInstrument.Registration.html#version--) from `""` to `"inherit"` which makes the instrument to inherit version from [Engine#getVersion](http://www.graalvm.org/truffle/javadoc/org/graalvm/polyglot/Engine.html#getVersion--). An instrument previously not specifying any version will newly get version from Engine.
* Added new annotation @IncomingConverter and @OutgoingConverter to declare methods for [generated wrappers](http://www.graalvm.org/truffle/javadoc/com/oracle/truffle/api/instrumentation/GenerateWrapper.html) that allow to convert values when they are exposed to or introduced by the instrumentation framework.
* The documentation of [FrameDescriptor#getSize](http://www.graalvm.org/truffle/javadoc/com/oracle/truffle/api/frame/FrameDescriptor.html#getSize--) clarifies that it returns the size of an array which is needed for storing all the slots in it using their `FrameSlot#getIndex()` as a position in the array. (The number may be bigger than the number of slots, if some slots are removed.)
* Added an `InstrumentExceptionsAreThrown` engine option to propagate exceptions thrown by instruments.
* Added [Instrumenter.visitLoadedSourceSections](http://www.graalvm.org/truffle/javadoc/com/oracle/truffle/api/instrumentation/Instrumenter.html#visitLoadedSourceSections-com.oracle.truffle.api.instrumentation.SourceSectionFilter-com.oracle.truffle.api.instrumentation.LoadSourceSectionListener-) to be notified about loaded source sections that corresponds to a filter.
* Added [DebugValue#canExecute](http://www.graalvm.org/truffle/javadoc/com/oracle/truffle/api/debug/DebugValue.html#canExecute--) to distinguish executable values and [DebugValue#getProperty](http://www.graalvm.org/truffle/javadoc/com/oracle/truffle/api/debug/DebugValue.html#getProperty-java.lang.String-) to get a property value by its name.
* Removed deprecated `TruffleLanguage.Env.lookupSymbol` method.
* All Truffle source objects are now automatically weakly internalized when created using the source builder. The source builder will now return the same instance for every source where it was previously just equal.
* Added `Source.Builder.cached(boolean)` and `Source.isCached()` to configure caching behavior by source.
* Removed deprecated `Source.getCode()` and `SourceSection.getCode`.

## Version 1.0.0 RC1

* As announced in 0.27 all classes in package com.oracle.truffle.api.vm are now deprecated.
	* Deprecated all classes in com.oracle.truffle.api.vm. Replacements can be found in the org.graalvm.polyglot package.
	* Deprecated all classes in com.oracle.truffle.api.interop.java. Replacements for embedders can be found in org.graalvm.polyglot. Replacements for language implementations can be found in TruffleLanguage.Env. See deprecated documentation on the individual methods for details.
	* Deprecated TruffleTCK. Use the [new TCK](https://github.com/oracle/graal/blob/master/truffle/docs/TCK.md) instead.
	* Deprecated Debugger#find(PolyglotEngine)
	* Added Debugger#find(TruffleInstrument.Env) and Debugger#find(Engine)
* Added [FileSystem](http://www.graalvm.org/truffle/javadoc/org/graalvm/polyglot/io/FileSystem.html) SPI to allow embedder to virtualize TruffleLanguage Input/Output operations.
* Added [EventContext.lookupExecutionEventNodes](http://www.graalvm.org/truffle/javadoc/com/oracle/truffle/api/instrumentation/EventContext.html#lookupExecutionEventNodes-java.util.Collection-) to lookup all execution event nodes created by the bindings at the source location.
* Added `TruffleLanguage#getLanguageHome` to return the language directory in the GraalVM distribution or the location of the language Jar file.
* Added [TryBlockTag](http://www.graalvm.org/truffle/javadoc/com/oracle/truffle/api/instrumentation/StandardTags.TryBlockTag.html) as a new standard tag to mark program locations to be considered as try blocks, that are followed by a catch.
* Added [DebugException](http://www.graalvm.org/truffle/javadoc/com/oracle/truffle/api/debug/DebugException.html), debugger methods that execute guest language code throws that exception and it's possible to [create exception breakpoints](http://www.graalvm.org/truffle/javadoc/com/oracle/truffle/api/debug/Breakpoint.html#newExceptionBuilder-boolean-boolean-) that suspend when guest language exception occurs.
* Added [DebugStackTraceElement](http://www.graalvm.org/truffle/javadoc/com/oracle/truffle/api/debug/DebugStackTraceElement.html) as a representation of exception stack trace.
* Added [Breakpoint.Kind](http://www.graalvm.org/truffle/javadoc/com/oracle/truffle/api/debug/Breakpoint.Kind.html) to distinguish different breakpoint kinds.
* Added [ResultVerifier.getDefaultResultVerifier](http://www.graalvm.org/truffle/javadoc/org/graalvm/polyglot/tck/ResultVerifier.html#getDefaultResultVerifier--).
* Added [addToHostClassPath](http://www.graalvm.org/truffle/javadoc/com/oracle/truffle/api/TruffleLanguage.Env.html#addToHostClassPath-com.oracle.truffle.api.TruffleFile-) method that can be used to allow guest language users to add to the host class path.
* Added new permission TruffleLanguage.Env#isNativeAccessAllowed to control access to the Truffle NFI.
* Changed default permissions in language launchers to full access. The embedding API still defaults to restricted access.
* Added [TruffleInstrument.onFinalize](http://www.graalvm.org/truffle/javadoc/com/oracle/truffle/api/instrumentation/TruffleInstrument.html#onFinalize-com.oracle.truffle.api.instrumentation.TruffleInstrument.Env-) that can be overridden to be notified about closing of Engine, while still having access to other instruments.
* Deprecated `TraceASTJSON` option and related APIs.

## Version 0.33

* This release contains major changes to the instrumentation framework.
	* Deprecated @[Instrumentable](http://www.graalvm.org/truffle/javadoc/com/oracle/truffle/api/instrumentation/Instrumentable.html) and replaced it with [InstrumentableNode](http://www.graalvm.org/truffle/javadoc/com/oracle/truffle/api/instrumentation/InstrumentableNode.html). Please see [InstrumentableNode](http://www.graalvm.org/truffle/javadoc/com/oracle/truffle/api/instrumentation/InstrumentableNode.html) on how to specify instrumentable nodes in 0.32.
	* Added @[GenerateWrapper](http://www.graalvm.org/truffle/javadoc/com/oracle/truffle/api/instrumentation/GenerateWrapper.html) for automatic wrapper generation.
	* Added a [standard expression tag](http://www.graalvm.org/truffle/javadoc/com/oracle/truffle/api/instrumentation/StandardTags.ExpressionTag.html), that allows languages to expose expressions for tools to use.
	* Added the ability to listen to [input values](http://www.graalvm.org/truffle/javadoc/com/oracle/truffle/api/instrumentation/ExecutionEventNode.html#onInputValue-com.oracle.truffle.api.frame.VirtualFrame-com.oracle.truffle.api.instrumentation.EventContext-int-java.lang.Object-) of instrumentable child nodes by specifying [input filters](http://www.graalvm.org/truffle/javadoc/com/oracle/truffle/api/instrumentation/Instrumenter.html#attachExecutionEventFactory-com.oracle.truffle.api.instrumentation.SourceSectionFilter-com.oracle.truffle.api.instrumentation.SourceSectionFilter-T-).
	* Added the the ability to [save](http://www.graalvm.org/truffle/javadoc/com/oracle/truffle/api/instrumentation/ExecutionEventNode.html#saveInputValue-com.oracle.truffle.api.frame.VirtualFrame-int-java.lang.Object-) and [load](http://www.graalvm.org/truffle/javadoc/com/oracle/truffle/api/instrumentation/ExecutionEventNode.html#getSavedInputValues-com.oracle.truffle.api.frame.VirtualFrame-) instrumentable child input values in ExecutionEventNode subclasses.
	* Renamed Instrumenter#attachListener/Factory to Instrumenter#attachExecutionEventListener/Factory. (jackpot rule available)
	* Automatic instrumentation [wrapper generation](http://www.graalvm.org/truffle/javadoc/com/oracle/truffle/api/instrumentation/GenerateWrpper.html) now delegates non execute abstract methods to the delegate node.
	* Added a [Tag](http://www.graalvm.org/truffle/javadoc/com/oracle/truffle/api/instrumentation/Tag.html) base class now required to be used by all tags.
	* Added [tag identifiers](http://www.graalvm.org/truffle/javadoc/com/oracle/truffle/api/instrumentation/Tag.Identifier.html) to allow the [lookup](http://www.graalvm.org/truffle/javadoc/com/oracle/truffle/api/instrumentation/Tag.html#findProvidedTag-com.oracle.truffle.api.nodes.LanguageInfo-java.lang.String-) of language specific tags in tools without compile time dependency to the languguage.
	* Added assertions to verify that instrumentable nodes that are annotated with a standard tag return a source section if their root node returns a source section.
	* Added assertions to verify that execution events always return interop values.
	* Added the ability for instrumentable nodes to a expose a [node object](http://www.graalvm.org/truffle/javadoc/com/oracle/truffle/api//instrumentation/InstrumentableNode.html#getNodeObject--). This object is intended to contain language specific properties of the node.
* Added expression-stepping into debugger APIs. To support debugging of both statements and expressions, following changes were made:
	* Added [SourceElement](http://www.graalvm.org/truffle/javadoc/com/oracle/truffle/api/debug/SourceElement.html) enum to provide a list of source syntax elements known to the debugger.
	* Added [StepConfig](http://www.graalvm.org/truffle/javadoc/com/oracle/truffle/api/debug/StepConfig.html) class to represent a debugger step configuration.
	* Added [Debugger.startSession()](http://www.graalvm.org/truffle/javadoc/com/oracle/truffle/api/debug/Debugger.html#startSession-com.oracle.truffle.api.debug.SuspendedCallback-com.oracle.truffle.api.debug.SourceElement...-) accepting a list of source elments to enable stepping on them.
	* Added [Breakpoint.Builder.sourceElements](http://www.graalvm.org/truffle/javadoc/com/oracle/truffle/api/debug/Breakpoint.Builder.html#sourceElements-com.oracle.truffle.api.debug.SourceElement...-) to specify which source elements will the breakpoint adhere to.
	* Added [SuspendedEvent.getInputValues](http://www.graalvm.org/truffle/javadoc/com/oracle/truffle/api/debug/SuspendedEvent.html#getInputValues--) to get possible input values of the current source element.
	* Removed deprecated methods on [SuspendedEvent](http://www.graalvm.org/truffle/javadoc/com/oracle/truffle/api/debug/SuspendedEvent.html).
* Added column filters on [SourceSectionFilter.Builder](http://www.graalvm.org/truffle/javadoc/com/oracle/truffle/api/instrumentation/SourceSectionFilter.Builder.html) and [Breakpoint.Builder](http://www.graalvm.org/truffle/javadoc/com/oracle/truffle/api/debug/Breakpoint.Builder.html).
* Added [Instrumenter.attachExecuteSourceListener](http://www.graalvm.org/truffle/javadoc/com/oracle/truffle/api/instrumentation/Instrumenter.html#attachExecuteSourceListener-com.oracle.truffle.api.instrumentation.SourceFilter-T-boolean-) to be able to [listen](http://www.graalvm.org/truffle/javadoc/com/oracle/truffle/api/instrumentation/ExecuteSourceListener.html) on [source execution events](http://www.graalvm.org/truffle/javadoc/javadoc/com/oracle/truffle/api/instrumentation/ExecuteSourceEvent.html).
* Added [InstrumentableNode.findNearestNodeAt](http://www.graalvm.org/truffle/javadoc/com/oracle/truffle/api/instrumentation/InstrumentableNode.html#findNearestNodeAt-int-java.util.Set-) to be able to find the nearest tagged node to the given source character index. This is used to auto-correct breakpoint locations.
* Added [Breakpoint.ResolveListener](http://www.graalvm.org/truffle/javadoc/com/oracle/truffle/api/debug/Breakpoint.ResolveListener.html) to listen on breakpoint location resolution. Breakpoints are now resolved after the source is to be executed for the first time and breakpoint location is adjusted to match the nearest instrumentable node.
* Added new DSL annotation @[Executed](http://www.graalvm.org/truffle/javadoc/com/oracle/truffle/api/dsl/Executed.html) that allows to manually specify executed node fields.
* The Truffle Node traversal order was slightly changed to always respect field declaration order (super class before sub class).
* The [Assumption](http://www.graalvm.org/truffle/javadoc/com/oracle/truffle/api/Assumption.html) interface has an additional override for the `invalidate` method to provide a message for debugging purposes.
* Deprecated `KeyInfo.Builder`. Use bitwise constants in the KeyInfo class instead. Introduced new flag KeyInfo.INSERTABLE to indicate that a key can be inserted at a particular location, but it does not yet exist.
* Deprecated `TruffleLanguage#getLanguageGlobal`, implement [top scopes](http://www.graalvm.org/truffle/javadoc/com/oracle/truffle/api/instrumentation/TruffleInstrument.Env.html#findTopScopes-java.lang.String-) instead.
* Deprecated `TruffleLanguage#findExportedSymbol`, use the [polyglot bindings](http://www.graalvm.org/truffle/javadoc/com/oracle/truffle/api/TruffleLanguage.Env.html#getPolyglotBindings--) TruffleLanguage.Env for exporting symbols into the polyglot scope explicitely. The polyglot scope no longer supports implicit exports, they should be exposed using [top scopes](http://www.graalvm.org/truffle/javadoc/com/oracle/truffle/api/instrumentation/TruffleInstrument.Env.html#findTopScopes-java.lang.String-) instead.
* Remove deprecated `TruffleInstrument#describeOptions` and TruffleLanguage#describeOptions
* Remove deprecated `TruffleLanguage.Env#lookupSymbol` without replacement.
* Remove deprecated `TruffleLanguage.Env#importSymbols`, use the polyglot bindings instead.
* Removed deprecated APIs and public debug classes in truffle.api.object and truffle.object packages, respectively.
* Removed internal truffle.object package from javadoc.
* Added the compiler directive [castExact](http://www.graalvm.org/truffle/javadoc/com/oracle/truffle/api/CompilerDirectives.html#castExact-java.lang.Object-java.lang.Class-).
* Added skipped exception types: `IndexOutOfBoundsException`, `BufferOverflowException`, and `BufferUnderflowException`.
* Introduced support for the experimental automated monomorphization feature:
    * The [Node.reportPolymorphicSpecialize](http://www.graalvm.org/truffle/javadoc/com/oracle/truffle/api/nodes/Node.html#reportPolymorphicSpecialize) method which notifies the runtime that a node has specialized to a more polymorphic state.
    * The [ReportPolymorphism](http://www.graalvm.org/truffle/javadoc/com/oracle/truffle/api/dsl/ReportPolymorphism.html) and [ReportPolymorphism.Exclude](http://www.graalvm.org/truffle/javadoc/com/oracle/truffle/api/dsl/ReportPolymorphism.Exclude.html) annotations which the DSL uses to generate (or not generate) calls to [Node.reportPolymorphicSpecialize](http://www.graalvm.org/truffle/javadoc/com/oracle/truffle/api/nodes/Node.html#reportPolymorphicSpecialize--).
* Added `TruffleException.getSourceLocation()` for syntax errors which don't have a `Node`.
* Changed member lookup on `Class` host objects (as obtained by e.g. `obj.getClass()`) to expose `Class` instance members, while `TruffleLanguage.Env.lookupHostSymbol(String)` returns a companion object providing the static members of the class and serving as a constructor.



## Version 0.32

* Added [SuspendAnchor](http://www.graalvm.org/truffle/javadoc/com/oracle/truffle/api/debug/SuspendAnchor.html) enum class that describes where, within a guest language source section, the suspend position is and [Breakpoint.Builder.suspendAnchor()](http://www.graalvm.org/truffle/javadoc/com/oracle/truffle/api/debug/Breakpoint.Builder.html#suspendAnchor-com.oracle.truffle.api.debug.SuspendAnchor-) to be able to break before or after the source section.
* Deprecated `SuspendedEvent.isHaltedBefore()`, [SuspendedEvent.getSuspendAnchor()](http://www.graalvm.org/truffle/javadoc/com/oracle/truffle/api/debug/SuspendedEvent.html#getSuspendAnchor--) is to be used instead.
* Added new interop message [REMOVE](http://www.graalvm.org/truffle/javadoc/com/oracle/truffle/api/interop/Message.html#REMOVE) with the appropriate foreign access methods [ForeignAccess.sendRemove](http://www.graalvm.org/truffle/javadoc/com/oracle/truffle/api/interop/ForeignAccess.html#sendRemove-com.oracle.truffle.api.nodes.Node-com.oracle.truffle.api.interop.TruffleObject-java.lang.Object-) and [KeyInfo.isRemovable flag](http://www.graalvm.org/truffle/javadoc/com/oracle/truffle/api/interop/KeyInfo.html#isRemovable-int-).
* Added [SourceFilter](http://www.graalvm.org/truffle/javadoc/com/oracle/truffle/api/instrumentation/SourceFilter.html) for source-only based filtering in instrumentation.
* Changed semantics of [UnexpectedResultException](http://www.graalvm.org/truffle/javadoc/com/oracle/truffle/api/nodes/UnexpectedResultException.html) when used in [Specialization#rewriteOn](http://www.graalvm.org/truffle/javadoc/com/oracle/truffle/api/dsl/Specialization.html#rewriteOn--) to indicate that a result is already available and no other specialization methods need to be invoked in Truffle DSL.

## Version 0.31

* Removed deprecated `com.oracle.truffle.api.source.LineLocation` class.
* Added `RootNode#isCaptureFramesForTrace()` to allow subclasses to configure capturing of frames in `TruffleException` instances and `TruffleStackTraceElement#getFrame()` to access the captured frames.
* [MaterializedFrame](http://www.graalvm.org/truffle/javadoc/com/oracle/truffle/api/frame/MaterializedFrame.html) changed to extend [VirtualFrame](http://www.graalvm.org/truffle/javadoc/com/oracle/truffle/api/frame/VirtualFrame.html), to be able to call methods taking `VirtualFrame` from behind Truffle boundary.
* Added [ExecutableNode](http://www.graalvm.org/truffle/javadoc/com/oracle/truffle/api/nodes/ExecutableNode.html), [TruffleLanguage.parse(InlineParsingRequest)](http://www.graalvm.org/truffle/javadoc/com/oracle/truffle/api/TruffleLanguage.html#parse-com.oracle.truffle.api.TruffleLanguage.InlineParsingRequest-) and [TruffleInstrument.Env.parseInline](http://www.graalvm.org/truffle/javadoc/com/oracle/truffle/api/instrumentation/TruffleInstrument.Env.html#parseInline-com.oracle.truffle.api.source.Source-com.oracle.truffle.api.nodes.Node-com.oracle.truffle.api.frame.MaterializedFrame-) to parse an inline code snippet at the provided location and produce an AST fragment that can be executed using frames valid at the provided location. `ParsingRequest.getLocation()` and `ParsingRequest.getFrame()` methods were deprecated in favor of `InlineParsingRequest`, `EventContext.parseInContext()` was deprecated in favor of `TruffleInstrument.Env.parseInline()`.
* [RootNode](http://www.graalvm.org/truffle/javadoc/com/oracle/truffle/api/nodes/RootNode.html) now extends [ExecutableNode](http://www.graalvm.org/truffle/javadoc/com/oracle/truffle/api/nodes/ExecutableNode.html).
* Removed deprecated methods `TruffleLanguage.parse(Source, Node, String...)` and `TruffleLanguage.evalInContext(Source, Node, MaterializedFrame)` and constructor `RootNode(Class, SourceSection, FrameDescriptor)`.
* Java Interop now wraps exceptions thrown by Java method invocations in host exceptions.
* Added [JavaInterop.isHostException](http://www.graalvm.org/truffle/javadoc/com/oracle/truffle/api/interop/java/JavaInterop.html#isHostException-java.lang.Throwable-) and [JavaInterop.asHostException](http://www.graalvm.org/truffle/javadoc/com/oracle/truffle/api/interop/java/JavaInterop.html#asHostException-java.lang.Throwable-) to identify and unwrap host exceptions, respectively.
* Added support for `TruffleLanguage` context pre-initialization in the native image. To support context pre-initialization a language has to implement the [patchContext](http://www.graalvm.org/truffle/javadoc/com/oracle/truffle/api/TruffleLanguage#patchContext-C-com.oracle.truffle.api.TruffleLanguage.Env-) method.
* The profiler infrastructure (`CPUSampler`, `CPUTracer` and `MemoryTracer`) moved to a new tools suite.
* Added [LanguageInfo.isInternal](http://www.graalvm.org/truffle/javadoc/com/oracle/truffle/api/nodes/LanguageInfo.html#isInternal--)
* Removed special Java interop support for `java.util.Map`.
* Added a mechanism to unwind execution nodes in instrumentation by [EventContext.createUnwind](http://www.graalvm.org/truffle/javadoc/com/oracle/truffle/api/instrumentation/EventContext.html#createUnwind-java.lang.Object-), [ExecutionEventListener.onUnwind](http://www.graalvm.org/truffle/javadoc/com/oracle/truffle/api/instrumentation/ExecutionEventListener.html#onUnwind-com.oracle.truffle.api.instrumentation.EventContext-com.oracle.truffle.api.frame.VirtualFrame-java.lang.Object-), [ExecutionEventNode.onUnwind](http://www.graalvm.org/truffle/javadoc/com/oracle/truffle/api/instrumentation/ExecutionEventNode.html#onUnwind-com.oracle.truffle.api.frame.VirtualFrame-java.lang.Object-) and [ProbeNode.onReturnExceptionalOrUnwind](http://www.graalvm.org/truffle/javadoc/com/oracle/truffle/api/instrumentation/ProbeNode.html#onReturnExceptionalOrUnwind-com.oracle.truffle.api.frame.VirtualFrame-java.lang.Throwable-boolean-). [ProbeNode.UNWIND_ACTION_REENTER](http://www.graalvm.org/truffle/javadoc/com/oracle/truffle/api/instrumentation/ProbeNode.html#UNWIND_ACTION_REENTER) constant added.
* Deprecated `ProbeNode.onReturnExceptional()` in favor of `ProbeNode.onReturnExceptionalOrUnwind()`.
* The wrapper node specification has changed, see [ProbeNode](http://www.graalvm.org/truffle/javadoc/com/oracle/truffle/api/instrumentation/ProbeNode.html). If the annotation processor is used (`@Instrumentable` annotation) then just a recompile is required. Manually written wrappers need to be updated.
* Added [SuspendedEvent.prepareUnwindFrame](http://www.graalvm.org/truffle/javadoc/com/oracle/truffle/api/debug/SuspendedEvent.html#prepareUnwindFrame-com.oracle.truffle.api.debug.DebugStackFrame-) to unwind frame(s) during debugging.
* Added [DebuggerTester](http://www.graalvm.org/truffle/javadoc/com/oracle/truffle/api/debug/DebuggerTester.html#DebuggerTester-org.graalvm.polyglot.Context.Builder-) constructor that takes `Context.Builder`.
* Removed deprecated [DebuggerTester](http://www.graalvm.org/truffle/javadoc/com/oracle/truffle/api/debug/DebuggerTester.html) constructor that takes the legacy `PolyglotEngine.Builder`.
* Removed deprecated methods in `JavaInterop`: `isNull`, `isArray`, `isBoxed`, `unbox`, `getKeyInfo`.
* Disallowed `null` as `FrameSlot` identifier.
* Removed deprecated `FrameSlot` constructor and `FrameDescriptor.create` methods.
* Changed the behavior of exception handling (TruffleException) to capture stack frames lazily

## Version 0.30

* Truffle languages are being [finalized](http://www.graalvm.org/truffle/javadoc/com/oracle/truffle/api/TruffleLanguage##finalizeContext-C-) before disposal. This allows languages to run code with all languages still in a valid state. It is no longer allowed to access other languages during language disposal.
* Truffle languages can now declare dependent languages. This allows to take influence on the disposal order.
* All classes of the [com.oracle.truffle.api.metadata](http://www.graalvm.org/truffle/javadoc/com/oracle/truffle/api/metadata/package-summary.html) package were deprecated. As a replacement use [Scope](http://www.graalvm.org/truffle/javadoc/com/oracle/truffle/api/Scope.html), [TruffleLanguage.findLocalScopes](http://www.graalvm.org/truffle/javadoc/com/oracle/truffle/api/TruffleLanguage.html#findLocalScopes-C-com.oracle.truffle.api.nodes.Node-com.oracle.truffle.api.frame.Frame-) and [TruffleInstrument.Env.findLocalScopes](http://www.graalvm.org/truffle/javadoc/com/oracle/truffle/api/instrumentation/TruffleInstrument.Env.html#findLocalScopes-com.oracle.truffle.api.nodes.Node-com.oracle.truffle.api.frame.Frame-) instead.
* Added the ability to access [top scopes](http://www.graalvm.org/truffle/javadoc/com/oracle/truffle/api/instrumentation/TruffleInstrument.Env.html#findTopScopes-java.lang.String-) of languages and [exported symbols](http://www.graalvm.org/truffle/javadoc/com/oracle/truffle/api/instrumentation/TruffleInstrument.Env.html#getExportedSymbols--) of the polyglot scope using the instrumentation API.
* Added the ability to access [top scopes](http://www.graalvm.org/truffle/javadoc/com/oracle/truffle/api/debug/DebuggerSession.html#getTopScope-java.lang.String-) and [exported symbols](http://www.graalvm.org/truffle/javadoc/com/oracle/truffle/api/debug/DebuggerSession.html#getExportedSymbols--) using the debugger API.
* Added the [and](graal/truffle/javadoc/com/oracle/truffle/api/instrumentation/SourceSectionFilter.Builder.html#and-com.oracle.truffle.api.instrumentation.SourceSectionFilter-) method to the [SourceSectionFilter Builder](http://www.graalvm.org/truffle/javadoc/com/oracle/truffle/api/instrumentation/SourceSectionFilter.Builder.html) which allows composing filters.
* Added the new profiler infrastructure, including the [CPU sampler](http://www.graalvm.org/truffle/javadoc/com/oracle/truffle/tools/profiler/CPUSampler.html), [CPU tracer](http://www.graalvm.org/truffle/javadoc/com/oracle/truffle/tools/profiler/CPUTracer.html) and an experimental [Memory tracer](http://www.graalvm.org/truffle/javadoc/com/oracle/truffle/tools/profiler/MemoryTracer.html).
* Added a new [TCK SPI](https://github.com/graalvm/graal/blob/master/truffle/docs/TCK.md) based on the org.graalvm.polyglot API to test a language inter-operability. To test the language inter-operability implement the [LanguageProvider](http://www.graalvm.org/truffle/javadoc/org/graalvm/polyglot/tck/LanguageProvider.html).
* Removed all deprecated API in com.oracle.truffle.api.dsl.
* New interop messages [HAS_KEYS](http://www.graalvm.org/truffle/javadoc/com/oracle/truffle/api/interop/Message.html#HAS_KEYS) and [IS_INSTANTIABLE](http://www.graalvm.org/truffle/javadoc/com/oracle/truffle/api/interop/Message.html#IS_INSTANTIABLE) added, with the appropriate foreign access methods [ForeignAccess.sendHasKeys](http://www.graalvm.org/truffle/javadoc/com/oracle/truffle/api/interop/ForeignAccess.html#sendHasKeys-com.oracle.truffle.api.nodes.Node-com.oracle.truffle.api.interop.TruffleObject-) and [ForeignAccess.sendIsInstantiable](http://www.graalvm.org/truffle/javadoc/com/oracle/truffle/api/interop/ForeignAccess.html#sendIsInstantiable-com.oracle.truffle.api.nodes.Node-com.oracle.truffle.api.interop.TruffleObject-).
* New interop foreign access factory [ForeignAccess.StandardFactory](http://www.graalvm.org/truffle/javadoc/com/oracle/truffle/api/interop/ForeignAccess.StandardFactory.html) replaces the version-specific factories, the deprecated ForeignAccess.Factory10 and ForeignAccess.Factory18 were removed, ForeignAccess.Factory26 was deprecated.
* [@MessageResolution](http://www.graalvm.org/truffle/javadoc/com/oracle/truffle/api/interop/MessageResolution.html) automatically applies default value to boolean HAS/IS messages depending on presence of message handlers of corresponding messages.
* Added instrumentation API for listening on contexts and threads changes: [Instrumenter.attachContextsListener](http://www.graalvm.org/truffle/javadoc/com/oracle/truffle/api/instrumentation/Instrumenter.html#attachContextsListener-T-boolean-), [ContextsListener](http://www.graalvm.org/truffle/javadoc/com/oracle/truffle/api/instrumentation/ContextsListener.html), [Instrumenter.attachThreadsListener](http://www.graalvm.org/truffle/javadoc/com/oracle/truffle/api/instrumentation/Instrumenter.html#attachThreadsListener-T-boolean-) and [ThreadsListener](http://www.graalvm.org/truffle/javadoc/com/oracle/truffle/api/instrumentation/ThreadsListener.html).
* Added debugger representation of a context [DebugContext](http://www.graalvm.org/truffle/javadoc/com/oracle/truffle/api/debug/DebugContext.html) and API for listening on contexts and threads changes: [DebuggerSession.setContextsListener](http://www.graalvm.org/truffle/javadoc/com/oracle/truffle/api/debug/DebuggerSession.html#setContextsListener-com.oracle.truffle.api.debug.DebugContextsListener-boolean-), [DebugContextsListener](http://www.graalvm.org/truffle/javadoc/com/oracle/truffle/api/debug/DebugContextsListener.html), [DebuggerSession.setThreadsListener](http://www.graalvm.org/truffle/javadoc/com/oracle/truffle/api/debug/DebuggerSession.html#setThreadsListener-com.oracle.truffle.api.debug.DebugThreadsListener-boolean-) and [DebugThreadsListener](http://www.graalvm.org/truffle/javadoc/com/oracle/truffle/api/debug/DebugThreadsListener.html).
* Added [TruffleContext.getParent](http://www.graalvm.org/truffle/javadoc/com/oracle/truffle/api/TruffleContext.html#getParent--) to provide the hierarchy of inner contexts.
* Added [TruffleLanguage.Env.getContext](http://www.graalvm.org/truffle/javadoc/com/oracle/truffle/api/TruffleLanguage.Env.html#getContext--) for use by language implementations to obtain the environment's polyglot context.

## Version 0.29

* [SourceSectionFilter.Builder.includeInternal](http://www.graalvm.org/truffle/javadoc/com/oracle/truffle/api/instrumentation/SourceSectionFilter.Builder.html#includeInternal-boolean-) added to be able to exclude internal code from instrumentation.
* Debugger step filtering is extended with [include of internal code](http://www.graalvm.org/truffle/javadoc/com/oracle/truffle/api/debug/SuspensionFilter.Builder.html#includeInternal-boolean-) and [source filter](http://www.graalvm.org/truffle/javadoc/com/oracle/truffle/api/debug/SuspensionFilter.Builder.html#sourceIs-java.util.function.Predicate-). By default, debugger now does not step into internal code, unless a step filter that is set to include internal code is applied.
* [DebugScope.getSourceSection](http://www.graalvm.org/truffle/javadoc/com/oracle/truffle/api/debug/DebugScope.html#getSourceSection--) added to provide source section of a scope.

## Version 0.28
4-Oct-2017

* Truffle languages may support [access](http://www.graalvm.org/truffle/javadoc/com/oracle/truffle/api/TruffleLanguage.html#isThreadAccessAllowed-java.lang.Thread-boolean-) to contexts from multiple threads at the same time. By default the language supports only single-threaded access.
* Languages now need to use the language environment to [create](http://www.graalvm.org/truffle/javadoc/com/oracle/truffle/api/TruffleLanguage.Env.html#createThread-java.lang.Runnable-) new threads for a context. Creating Threads using the java.lang.Thread constructor is no longer allowed and will be blocked in the next release.
* Added `JavaInterop.isJavaObject(Object)` method overload.
* Deprecated helper methods in `JavaInterop`: `isNull`, `isArray`, `isBoxed`, `unbox`, `getKeyInfo`. [ForeignAccess](http://www.graalvm.org/truffle/javadoc/com/oracle/truffle/api/interop/ForeignAccess.html) already provides equivalent methods: `sendIsNull`, `sendIsArray`, `sendIsBoxed`, `sendUnbox`, `sendKeyInfo`, respectively.
* Deprecated all String based API in Source and SourceSection and replaced it with CharSequence based APIs. Automated migration with Jackpot rules is available (run `mx jackpot --apply`).
* Added [Source.Builder.language](http://www.graalvm.org/truffle/javadoc/com/oracle/truffle/api/source/Source.Builder.html#language-java.lang.String-) and [Source.getLanguage](http://www.graalvm.org/truffle/javadoc/com/oracle/truffle/api/source/Source.html#getLanguage--) to be able to set/get source langauge in addition to MIME type.
* Added the [inCompilationRoot](http://www.graalvm.org/truffle/javadoc/com/oracle/truffle/api/CompilerDirectives.html#inCompilationRoot--) compiler directive.
* Deprecated TruffleBoundary#throwsControlFlowException and introduced TruffleBoundary#transferToInterpreterOnException.

## Version 0.27
16-Aug-2017

* The Truffle API now depends on the Graal SDK jar to also be on the classpath.
* Added an implementation of org.graalvm.polyglot API in Truffle.
* API classes in com.oracle.truffe.api.vm package will soon be deprecated. Use the org.graalvm.polyglot API instead.
* Added [SourceSectionFilter.Builder](http://www.graalvm.org/truffle/javadoc/com/oracle/truffle/api/instrumentation/SourceSectionFilter.Builderhtml).`rootNameIs(Predicate<String>)` to filter for source sections based on the name of the RootNode.
* Added [AllocationReporter](http://www.graalvm.org/truffle/javadoc/com/oracle/truffle/api/instrumentation/AllocationReporter.html) as a service for guest languages to report allocation of guest language values.
* Added [Instrumenter.attachAllocationListener](http://www.graalvm.org/truffle/javadoc/com/oracle/truffle/api/instrumentation/Instrumenter.html#attachAllocationListener-com.oracle.truffle.api.instrumentation.AllocationEventFilter-T-), [AllocationEventFilter](http://www.graalvm.org/truffle/javadoc/com/oracle/truffle/api/instrumentation/AllocationEventFilter.html), [AllocationListener](http://www.graalvm.org/truffle/javadoc/com/oracle/truffle/api/instrumentation/AllocationListener.html) and [AllocationEvent](http://www.graalvm.org/truffle/javadoc/com/oracle/truffle/api/instrumentation/AllocationEvent.html) for profilers to be able to track creation and size of guest language values.
* Added [RootNode.getCurrentContext](http://www.graalvm.org/truffle/javadoc/com/oracle/truffle/api/nodes/RootNode.html), [TruffleLanguage.getCurrentLanguage(Class)](http://www.graalvm.org/truffle/javadoc/com/oracle/truffle/api/TruffleLanguage.html), [TruffleLanguage.getCurrentContext(Class)](http://www.graalvm.org/truffle/javadoc/com/oracle/truffle/api/TruffleLanguage.html) to allow static lookups of the language and context.
* Added an id property to [TruffleLanguage.Registration](http://www.graalvm.org/truffle/javadoc/com/oracle/truffle/api/TruffleLanguage.Registration#id) to specify a unique identifier for each language. If not specified getName().toLowerCase() will be used. The registration id will be mandatory in future releases.
* Added an internal property to [TruffleLanguage.Registration](http://www.graalvm.org/truffle/javadoc/com/oracle/truffle/api/TruffleLanguage.Registration#internal) to specify whether a language is intended for internal use only. For example the Truffle Native Function Interface is a language that should be used from other languages only.
* Added an internal property to [TruffleInstrument.Registration](http://www.graalvm.org/truffle/javadoc/com/oracle/truffle/api/instrumentation/TruffleInstrument.Registration#internal) to specify whether a internal is intended for internal use by other instruments or languages only.
* Added the ability to describe options for languages and instruments using [TruffleLanguage.getOptionDescriptors()](http://www.graalvm.org/truffle/javadoc/com/oracle/truffle/api/TruffleLanguage.html) and [TruffleInstrument.getOptionDescriptors](http://www.graalvm.org/truffle/javadoc/com/oracle/truffle/api/instrumentation/TruffleInstrument.html). User provided options are available to the language using TruffleLanguage.Env.getOptions() and TruffleInstrument.Env.getOptions().
* Added JavaInterop.isJavaObject(TruffleObject) and JavaInterop.asJavaObject(TruffleObject) to check and convert back to host language object from a TruffleObject.
* Added [TruffleException](http://www.graalvm.org/truffle/javadoc/com/oracle/truffle/api/TruffleException.html) to allow languages to throw standardized error information.
* [Guest language stack traces](http://www.graalvm.org/truffle/javadoc/com/oracle/truffle/api/TruffleStackTraceElement.html) are now collected automatically for each exception thrown and passed through a CallTarget.
* Added RootNode.isInternal to indicate if a RootNode is considered internal and should not be shown to the guest language programmer.
* Added TruffleLanguage.lookupSymbol to be implemented by languages to support language agnostic lookups in the top-most scope.
* Added TruffleLanguage.Env.getApplicationArguments() to access application arguments specified by the user.
* Added [@Option](http://www.graalvm.org/truffle/javadoc/com/oracle/truffle/api/Option.html) annotation to allow simple declaration of options in TruffleLanguage or TruffleInstrument subclasses.
* Added [TruffleLanguage.RunWithPolyglotRule](http://www.graalvm.org/truffle/javadoc/com/oracle/truffle/tck/TruffleRunner.RunWithPolyglotRule.html) JUnit rule to allow running unit tests in the context of a polyglot engine.
* Added implementationName property to [TruffleLanguage.Registration](http://www.graalvm.org/truffle/javadoc/com/oracle/truffle/api/TruffleLanguage.Registration#implementationName) to specify a human readable name of the language implementation name.
* Added TruffleLanguage.Env.lookupSymbol(String) to be used by other languages to support language lookups in their top-most scope.
* Added TruffleLanguage.Env.lookupHostSymbol(String) to be used by other languages to support language lookups from the host language.
* Added TruffleLanguage.Env.isHostLookupAllowed() to find out whether host lookup is generally allowed.
* Added Node#notifyInserted(Node) to notify the instrumentation framework about changes in the AST after the first execution.
* Added TruffleLanguage.Env.newContextBuilder() that allows guest languages to create inner language contexts/environments by returning TruffleContext instances.
* Added a concept of breakpoints shared accross sessions, associated with Debugger instance: [Debugger.install](http://www.graalvm.org/truffle/javadoc/com/oracle/truffle/api/debug/Debugger.html#install-com.oracle.truffle.api.debug.Breakpoint-), [Debugger.getBreakpoints](http://www.graalvm.org/truffle/javadoc/com/oracle/truffle/api/debug/Debugger.html#getBreakpoints--) and a possibility to listen on breakpoints changes: [Debugger.PROPERTY_BREAKPOINTS](http://www.graalvm.org/truffle/javadoc/com/oracle/truffle/api/debug/Debugger.html#PROPERTY_BREAKPOINTS), [Debugger.addPropertyChangeListener](http://www.graalvm.org/truffle/javadoc/com/oracle/truffle/api/debug/Debugger.html#addPropertyChangeListener-java.beans.PropertyChangeListener-) and [Debugger.removePropertyChangeListener](http://www.graalvm.org/truffle/javadoc/com/oracle/truffle/api/debug/Debugger.html#removePropertyChangeListener-java.beans.PropertyChangeListener-). [Breakpoint.isModifiable](http://www.graalvm.org/truffle/javadoc/com/oracle/truffle/api/debug/Breakpoint.html#isModifiable--) added to be able to distinguish the shared read-only copy of installed Breakpoints.
* [TruffleInstrument.Env.getLanguages()](http://www.graalvm.org/truffle/javadoc/com/oracle/truffle/api/instrumentation/TruffleInstrument.Env.html#getLanguages--) returns languages by their IDs instead of MIME types when the new polyglot API is used.
* Deprecated [ExactMath.addExact(int, int)](http://www.graalvm.org/truffle/javadoc/com/oracle/truffle/api/ExactMath.html#addExact-int-int-), [ExactMath.addExact(long, long)](http://www.graalvm.org/truffle/javadoc/com/oracle/truffle/api/ExactMath.html#addExact-long-long-), [ExactMath.subtractExact(int, int)](http://www.graalvm.org/truffle/javadoc/com/oracle/truffle/api/ExactMath.html#subtractExact-int-int-), [ExactMath.subtractExact(long, long)](http://www.graalvm.org/truffle/javadoc/com/oracle/truffle/api/ExactMath.html#subtractExact-long-long-), [ExactMath.multiplyExact(int, int)](http://www.graalvm.org/truffle/javadoc/com/oracle/truffle/api/ExactMath.html#multiplyExact-int-int-), [ExactMath.multiplyExact(long, long)](http://www.graalvm.org/truffle/javadoc/com/oracle/truffle/api/ExactMath.html#multiplyExact-long-long-). Users can replace these with java.lang.Math utilities of same method names.

## Version 0.26
18-May-2017

* Language can provide additional services and instruments can [look them up](http://www.graalvm.org/truffle/javadoc/com/oracle/truffle/api/instrumentation/TruffleInstrument.Env.html#lookup).
* Renamed `DebugValue.isWriteable` to [DebugValue.isWritable](http://www.graalvm.org/truffle/javadoc/com/oracle/truffle/api/debug/DebugValue.html#isWritable--) to fix spelling.
* [Breakpoint.setCondition](http://www.graalvm.org/truffle/javadoc/com/oracle/truffle/api/debug/Breakpoint.html#setCondition-java.lang.String-) does not throw the IOException any more.
* Added new message [Message.KEY_INFO](http://www.graalvm.org/truffle/javadoc/com/oracle/truffle/api/interop/Message.html#KEY_INFO), and an argument to [Message.KEYS](http://www.graalvm.org/truffle/javadoc/com/oracle/truffle/api/interop/Message.html#KEYS) specifying whether internal keys should be provided. The appropriate foreign access [ForeignAccess.sendKeyInfo](http://www.graalvm.org/truffle/javadoc/com/oracle/truffle/api/interop/ForeignAccess.html#sendKeyInfo-com.oracle.truffle.api.nodes.Node-com.oracle.truffle.api.interop.TruffleObject-java.lang.Object-), [ForeignAccess.sendKeys](http://www.graalvm.org/truffle/javadoc/com/oracle/truffle/api/interop/ForeignAccess.html#sendKeys-com.oracle.truffle.api.nodes.Node-com.oracle.truffle.api.interop.TruffleObject-boolean-) and a new factory [ForeignAccess.Factory26](http://www.graalvm.org/truffle/javadoc/com/oracle/truffle/api/interop/ForeignAccess.Factory26.html).
* A new [KeyInfo](http://www.graalvm.org/truffle/javadoc/com/oracle/truffle/api/interop/KeyInfo.html) utility class added to help with dealing with bit flags.
* Added new Java interop utility methods: [JavaInterop.getKeyInfo](http://www.graalvm.org/truffle/javadoc/com/oracle/truffle/api/interop/java/JavaInterop.html#getKeyInfo-com.oracle.truffle.api.interop.TruffleObject-java.lang.Object-) and [JavaInterop.getMapView](http://www.graalvm.org/truffle/javadoc/com/oracle/truffle/api/interop/java/JavaInterop.html#getMapView-java.util.Map-boolean-).
* Added [metadata](http://www.graalvm.org/truffle/javadoc/com/oracle/truffle/api/metadata/package-summary.html) package, intended for APIs related to guest language structure and consumed by tools.
* Added [ScopeProvider](http://www.graalvm.org/truffle/javadoc/com/oracle/truffle/api/metadata/ScopeProvider.html) to provide a hierarchy of scopes enclosing the given node. The scopes are expected to contain variables valid at the associated node.
* Added [Scope](http://www.graalvm.org/truffle/javadoc/com/oracle/truffle/api/metadata/Scope.html) for instruments to get a list of scopes enclosing the given node. The scopes contain variables valid at the provided node.
* Added [DebugScope](http://www.graalvm.org/truffle/javadoc/com/oracle/truffle/api/debug/DebugScope.html), [DebugStackFrame.getScope](http://www.graalvm.org/truffle/javadoc/com/oracle/truffle/api/debug/DebugStackFrame.html#getScope--) and [DebugValue.getScope](http://www.graalvm.org/truffle/javadoc/com/oracle/truffle/api/debug/DebugValue.html#getScope--) to allow debuggers to retrieve the scope information and associated variables.
* Deprecated [DebugStackFrame.iterator](http://www.graalvm.org/truffle/javadoc/com/oracle/truffle/api/debug/DebugStackFrame.html) and [DebugStackFrame.getValue](http://www.graalvm.org/truffle/javadoc/com/oracle/truffle/api/debug/DebugStackFrame.html), [DebugStackFrame.getScope](http://www.graalvm.org/truffle/javadoc/com/oracle/truffle/api/debug/DebugStackFrame.html#getScope--) is to be used instead.
* Added [Cached.dimensions()](http://www.graalvm.org/truffle/javadoc/com/oracle/truffle/api/dsl/Cached.html) to specify compilation finalness of cached arrays.
* [SuspendedEvent.prepareStepOut](http://www.graalvm.org/truffle/javadoc/com/oracle/truffle/api/debug/SuspendedEvent.html#prepareStepOut-int-) has a `stepCount` argument for consistency with other prepare methods. The no-argument method is deprecated.
* Multiple calls to `SuspendedEvent.prepare*()` methods accumulate the requests to create a composed action. This allows creation of debugging meta-actions.
* [JavaInterop.toJavaClass](http://www.graalvm.org/truffle/javadoc/com/oracle/truffle/api/interop/java/JavaInterop.html#toJavaClass) can find proper Java class for a wrapped object
* Added environment methods TruffleLanguage.Env.getLanguages(), TruffleLanguage.Env.getInstruments(), TruffleInstrument.Env.getLanguages(), TruffleInstrument.Env.getInstruments() that allows languages or instruments to inspect some basic information about other installed languages or instruments.
* Added lookup methods TruffleLanguage.Env.lookup(LanguageInfo, Class), TruffleLanguage.Env.lookup(InstrumentInfo, Class), TruffleInstrument.Env.lookup(LanguageInfo, Class) and TruffleInstrument.Env.lookup(InstrumentInfo, Class) that allows the exchange of services between instruments and languages.
* Added [EventContext.isLanguageContextInitialized](http://www.graalvm.org/truffle/javadoc/com/oracle/truffle/api/instrumentation/EventContext.html#isLanguageContextInitialized--) to be able to test language context initialization in instruments.
* Added [SuspensionFilter](http://www.graalvm.org/truffle/javadoc/com/oracle/truffle/api/debug/SuspensionFilter.html) class, [DebuggerSession.setSteppingFilter](http://www.graalvm.org/truffle/javadoc/com/oracle/truffle/api/debug/DebuggerSession.html#setSteppingFilter-com.oracle.truffle.api.debug.SuspensionFilter-) and [SuspendedEvent.isLanguageContextInitialized](http://www.graalvm.org/truffle/javadoc/com/oracle/truffle/api/debug/SuspendedEvent.html#isLanguageContextInitialized--) to be able to ignore language context initialization during debugging.

## Version 0.25
3-Apr-2017

* Added [Instrumenter.attachOutConsumer](http://www.graalvm.org/truffle/javadoc/com/oracle/truffle/api/instrumentation/Instrumenter.html#attachOutConsumer-T-) and [Instrumenter.attachErrConsumer](http://www.graalvm.org/truffle/javadoc/com/oracle/truffle/api/instrumentation/Instrumenter.html#attachErrConsumer-T-) to receive output from executions run in the associated PolyglotEngine.
* [JavaInterop.asTruffleObject](http://www.graalvm.org/truffle/javadoc/com/oracle/truffle/api/interop/java/JavaInterop.html#asTruffleObject-java.lang.Object-) lists methods as keys
* Deprecated `TypedObject` interface
* Added [PolyglotRuntime](http://www.graalvm.org/truffle/javadoc/com/oracle/truffle/api/vm/PolyglotRuntime.html) for global configuration and to allow engines share resources. The runtime of a PolyglotEngine can be configured using [PolyglotEngine](http://www.graalvm.org/truffle/javadoc/com/oracle/truffle/api/vm/PolyglotEngine.html)`.newBuilder().runtime(runtime).build()`.
* The `getInstruments()` method has been moved from the [PolyglotEngine](http://www.graalvm.org/truffle/javadoc/com/oracle/truffle/api/vm/PolyglotEngine.html) to [PolyglotRuntime](http://www.graalvm.org/truffle/javadoc/com/oracle/truffle/api/vm/PolyglotRuntime.html).
* [TruffleLanguage](http://www.graalvm.org/truffle/javadoc/com/oracle/truffle/api/TruffleLanguage.html) now requires a public default constructor instead of a singleton field named INSTANCE.
* [TruffleLanguage](http://www.graalvm.org/truffle/javadoc/com/oracle/truffle/api/TruffleLanguage.html) now requires a public no argument constructor instead of a singleton field named INSTANCE.
* The [TruffleLanguage](http://www.graalvm.org/truffle/javadoc/com/oracle/truffle/api/TruffleLanguage.html) instance can now be used to share code and assumptions between engine instances. See the TruffleLanguage javadoc for details.
* Added a new constructor to [RootNode](http://www.graalvm.org/truffle/javadoc/com/oracle/truffle/api/nodes/RootNode.html) with a [TruffleLanguage](http://www.graalvm.org/truffle/javadoc/com/oracle/truffle/api/TruffleLanguage.html) instance as argument. The current constructor was deprecated.  
* Added [RootNode.getLanguage(Class)](http://www.graalvm.org/truffle/javadoc/com/oracle/truffle/api/nodes/RootNode.html) to access the current language implementation instance.
* Added [RootNode.getLanguageInfo](http://www.graalvm.org/truffle/javadoc/com/oracle/truffle/api/nodes/RootNode.html) to access public information about the associated language.
* Added [TruffleLanguage.ContextReference](http://www.graalvm.org/truffle/javadoc/com/oracle/truffle/api/TruffleLanguage.html) class and [TruffleLanguage.getContextReference](http://www.graalvm.org/truffle/javadoc/com/oracle/truffle/api/TruffleLanguage.html).
* Added [Value.getMetaObject](http://www.graalvm.org/truffle/javadoc/com/oracle/truffle/api/vm/TruffleLanguage.html) and [Value.getSouceLocation](http://www.graalvm.org/truffle/javadoc/com/oracle/truffle/api/vm/TruffleLanguage.html)
* Deprecated [RootNode.getExecutionContext](http://www.graalvm.org/truffle/javadoc/com/oracle/truffle/api/nodes/RootNode.html)
* Deprecated [TruffleLanguage.createFindContextNode](http://www.graalvm.org/truffle/javadoc/com/oracle/truffle/api/TruffleLanguage.html) and [TruffleLanguage.findContext](http://www.graalvm.org/truffle/javadoc/com/oracle/truffle/api/TruffleLanguage.html).
* Deprecated [Node.getLanguage](http://www.graalvm.org/truffle/javadoc/com/oracle/truffle/api/nodes/Node.html).
* Deprecated [MessageResolution.language](http://www.graalvm.org/truffle/javadoc/com/oracle/truffle/api/nodes/Node.html) without replacement. (jackpot rule available)
* Deprecated [ExecutionContext](http://www.graalvm.org/truffle/javadoc/com/oracle/truffle/api/ExecutionContext.html), use RootNode#getCompilerOptions().
* Added [TruffleInstrument.Registration.services()](http://www.graalvm.org/truffle/javadoc/com/oracle/truffle/api/instrumentation/TruffleInstrument.Registration#services) to support declarative registration of services
* Deprecated internal class DSLOptions. Will be removed in the next release.
* Deprecated [Shape.getData()](http://www.graalvm.org/truffle/javadoc/com/oracle/truffle/api/object/Shape.html) and [ObjectType.createShapeData(Shape)](http://www.graalvm.org/truffle/javadoc/com/oracle/truffle/api/object/ObjectType.html) without replacement.
* Added [TruffleRunner](http://www.graalvm.org/truffle/javadoc/com/oracle/truffle/tck/TruffleRunner.html) JUnit runner for unit testing Truffle compilation.

## Version 0.24
1-Mar-2017
* Added possibility to activate/deactivate breakpoints via [DebuggerSession.setBreakpointsActive](http://www.graalvm.org/truffle/javadoc/com/oracle/truffle/api/debug/DebuggerSession.html#setBreakpointsActive-boolean-) and get the active state via [DebuggerSession.isBreakpointsActive](http://www.graalvm.org/truffle/javadoc/com/oracle/truffle/api/debug/DebuggerSession.html#isBreakpointsActive--).
* Deprecated the send methods in [ForeignAccess](http://www.graalvm.org/truffle/javadoc/com/oracle/truffle/api/interop/ForeignAccess.html) and added a a new version that does not require a frame parameter. ([Jackpot](https://bitbucket.org/jlahoda/jackpot30/wiki/Home) rule for automatic migration available)
* Made [@NodeChild](http://www.graalvm.org/truffle/javadoc/com/oracle/truffle/api/dsl/NodeChild.html) and [@NodeField](http://www.graalvm.org/truffle/javadoc/com/oracle/truffle/api/dsl/NodeField.html) annotations repeatable
* Added Truffle Native Function Interface.
* Abstract deprecated methods in [NodeClass](http://www.graalvm.org/truffle/javadoc/com/oracle/truffle/api/nodes/NodeClass.html) have default implementation
* Added [RootNode.cloneUninitialized](http://www.graalvm.org/truffle/javadoc/com/oracle/truffle/api/nodes/RootNode.html) that allows an optimizing runtime to efficiently create uninitialized clones of root nodes on demand.

## Version 0.23
1-Feb-2017
* Incompatible: Removed most of deprecated APIs from the [com.oracle.truffle.api.source package](http://www.graalvm.org/truffle/javadoc/com/oracle/truffle/api/source/package-summary.html).
* Enabled the new flat generated code layout for Truffle DSL as default. To use it just recompile your guest language with latest Truffle annotation processor. The new layout uses a bitset to encode the states of specializations instead of using a node chain for efficiency. The number of specializations per operation is now limited to 127 (with no implicit casts used). All changes in the new layout are expected to be compatible with the old layout. The optimization strategy for implicit casts and fallback handlers changed and might produce different peak performance results.
* Deprecated the frame argument for [IndirectCallNode](http://www.graalvm.org/truffle/javadoc/com/oracle/truffle/api/nodes/IndirectCallNode.html) and [DirectCallNode](http://www.graalvm.org/truffle/javadoc/com/oracle/truffle/api/nodes/DirectCallNode.html). The frame argument is no longer required.
* Deprecated [FrameInstance](http://www.graalvm.org/truffle/javadoc/com/oracle/truffle/api/frame/FrameInstance.html).getFrame(FrameAccess, boolean). Usages need to be replaced by FrameInstance.getFrame(FrameAccess). The slowPath parameter was removed without replacement.
* Deprecated FrameAccess.NONE without replacement.
* [FrameInstance](http://www.graalvm.org/truffle/javadoc/com/oracle/truffle/api/frame/FrameInstance.html).getFrame now throws an AssertionError if a local variable of a frame was written in READ_ONLY frame access mode.

## Version 0.22
13-Jan-2017
* [TruffleLanguage.isVisible](http://www.graalvm.org/truffle/javadoc/com/oracle/truffle/api/TruffleLanguage.html#isVisible-C-java.lang.Object-) allows languages to control printing of values in interactive environments
* [PolyglotEngine](http://www.graalvm.org/truffle/javadoc/com/oracle/truffle/api/vm/PolyglotEngine.html)`.findGlobalSymbols` that returns `Iterable`
* [TruffleLanguage](http://www.graalvm.org/truffle/javadoc/com/oracle/truffle/api/TruffleLanguage.html)`.importSymbols` that returns `Iterable`
* [RootNode.setCallTarget](http://www.graalvm.org/truffle/javadoc/com/oracle/truffle/api/nodes/RootNode.html#setCallTarget-com.oracle.truffle.api.RootCallTarget-) is deprecated
* Generic parsing method [TruffleLanguage](http://www.graalvm.org/truffle/javadoc/com/oracle/truffle/api/TruffleLanguage.html).`parse(`[ParsingRequest](http://www.graalvm.org/truffle/javadoc/com/oracle/truffle/api/TruffleLanguage.ParsingRequest.html) `)` replaces now deprecated multi-argument `parse` method.
* Added [TruffleLanguage.findMetaObject](http://www.graalvm.org/truffle/javadoc/com/oracle/truffle/api/TruffleLanguage.html#findMetaObject-C-java.lang.Object-) and [DebugValue.getMetaObject](http://www.graalvm.org/truffle/javadoc/com/oracle/truffle/api/debug/DebugValue.html#getMetaObject--) to retrieve a meta-object of a value.
* Added [TruffleLanguage.findSourceLocation](http://www.graalvm.org/truffle/javadoc/com/oracle/truffle/api/TruffleLanguage.html#findSourceLocation-C-java.lang.Object-) and [DebugValue.getSourceLocation](http://www.graalvm.org/truffle/javadoc/com/oracle/truffle/api/debug/DebugValue.html#getSourceLocation--) to retrieve a source section where a value is declared.
* Added [TruffleLanguage.Registration.interactive()](http://www.graalvm.org/truffle/javadoc/com/oracle/truffle/api/TruffleLanguage.Registration.html#interactive--) and [PolyglotEngine.Language.isInteractive()](http://www.graalvm.org/truffle/javadoc/com/oracle/truffle/api/vm/PolyglotEngine.Language.html#isInteractive--) to inform about language interactive capability
* Deprecated the @[Specialization](http://www.graalvm.org/truffle/javadoc/com/oracle/truffle/api/dsl/Specialization.html) contains attribute and renamed it to replaces.
* Deprecated @[ShortCircuit](http://www.graalvm.org/truffle/javadoc/com/oracle/truffle/api/dsl/ShortCircuit.html) DSL annotation without replacement. It is recommended to implement short circuit nodes manually without using the DSL.
* Added Truffle DSL [introspection API](http://www.graalvm.org/truffle/javadoc/com/oracle/truffle/api/dsl/Introspection.html) that provides runtime information for specialization activation and cached data.

## Version 0.21
6-Dec-2016
* Added [Source.isInteractive()](http://www.graalvm.org/truffle/javadoc/com/oracle/truffle/api/source/Source.html#isInteractive--) to inform languages of a possibility to use polyglot engine streams during execution.
* Unavailable [SourceSection](http://www.graalvm.org/truffle/javadoc/com/oracle/truffle/api/source/SourceSection.html)s created by different calls to createUnavailableSection() are no longer equals(). This means builtins can share a single Source and call createUnavailableSection() for each builtin to be considered different in instrumentation.

## Version 0.20
23-Nov-2016
* Deprecated [Node.getAtomicLock()](http://www.graalvm.org/truffle/javadoc/com/oracle/truffle/api/nodes/Node.html#getAtomicLock--) and replaced it with Node.getLock() which returns a Lock.
* Switching the source and target levels to 1.8
* Significant improvements in Java/Truffle interop

## Version 0.19
27-Oct-2016
* New helper methods in [JavaInterop](http://www.graalvm.org/truffle/javadoc/com/oracle/truffle/api/interop/java/JavaInterop.html): `isArray`, `isBoxed`, `isNull`, `isPrimitive`, `unbox`, `asTruffleValue`.
* Relaxed the restrictions for calling methods on [SuspendedEvent](http://www.graalvm.org/truffle/javadoc/com/oracle/truffle/api/debug/SuspendedEvent.html) and [DebugStackFrame](http://www.graalvm.org/truffle/javadoc/com/oracle/truffle/api/debug/DebugStackFrame.html) from other threads than the execution thread. Please see the javadoc of the individual methods for details.

## Version 0.18
1-Oct-2016
* Added [Instrumenter](http://www.graalvm.org/truffle/javadoc/com/oracle/truffle/api/instrumentation/Instrumenter.html).querySourceSections(SourceSectionFilter) to get a filtered list of loaded instances.
* Added [SourceSectionFilter](http://www.graalvm.org/truffle/javadoc/com/oracle/truffle/api/instrumentation/SourceSectionFilter.html).ANY, which always matches.
* Added [Message.KEYS](http://www.graalvm.org/truffle/javadoc/com/oracle/truffle/api/interop/Message.html#KEYS) to let languages enumerate properties of its objects
* Deprecated [LineLocation](http://www.graalvm.org/truffle/javadoc/com/oracle/truffle/api/source/LineLocation.html), [SourceSection](http://www.graalvm.org/truffle/javadoc/com/oracle/truffle/api/source/SourceSection.html).getLineLocation(), [Source](http://www.graalvm.org/truffle/javadoc/com/oracle/truffle/api/source/Source.html).createLineLocation(int) without replacement.
* Deprecated [SourceSection](http://www.graalvm.org/truffle/javadoc/com/oracle/truffle/api/source/SourceSection.html).getShortDescription(); users can replace uses with their own formatting code.
* Deprecated [SourceSection](http://www.graalvm.org/truffle/javadoc/com/oracle/truffle/api/source/SourceSection.html).createUnavailable(String, String) and replaced it with.
* Added [Source](http://www.graalvm.org/truffle/javadoc/com/oracle/truffle/api/source/Source.html).createUnavailableSection(), [SourceSection](http://www.graalvm.org/truffle/javadoc/com/oracle/truffle/api/source/SourceSection.html).isAvailable() to find out whether a source section is available.
* [SourceSection](http://www.graalvm.org/truffle/javadoc/com/oracle/truffle/api/source/SourceSection.html).createSourceSection(int,int) now only throws IllegalArgumentExceptions if indices that are out of bounds with the source only when assertions (-ea) are enabled.
* Deprecated [Source](http://www.graalvm.org/truffle/javadoc/com/oracle/truffle/api/source/Source.html).createSection(int, int, int, int)

## Version 0.17
1-Sep-2016

#### Removals, Deprecations and Breaking Changes

* This release removes many deprecated APIs and is thus slightly incompatible
  * Remove deprecated instrumentation API package `com.oracle.truffle.api.instrument` and all its classes.
  * Remove deprecated API method [TruffleLanguage](http://www.graalvm.org/truffle/javadoc/com/oracle/truffle/api/TruffleLanguage.html)`.isInstrumentable(Node)`, `TruffleLanguage.getVisualizer()`, `TruffleLanguage.createWrapperNode()`, `TruffleLanguage.Env.instrumenter()`, `RootNode.applyInstrumentation()`
  * Remove deprecated API [Debugger](http://www.graalvm.org/truffle/javadoc/com/oracle/truffle/api/debug/Debugger.html)`.setTagBreakpoint`
  * Remove deprecated API [RootNode](http://www.graalvm.org/truffle/javadoc/com/oracle/truffle/api/nodes/RootNode.html)`.applyInstrumentation`
  * Remove deprecated tagging API in [SourceSection](http://www.graalvm.org/truffle/javadoc/com/oracle/truffle/api/source/SourceSection.html) and [Source](http://www.graalvm.org/truffle/javadoc/com/oracle/truffle/api/source/Source.html).

* [PolyglotEngine](http://www.graalvm.org/truffle/javadoc/com/oracle/truffle/api/vm/PolyglotEngine.html)
`eval` method and few similar ones no longer declare `throws IOException`.
The I/O now only occurs when operating with [Source](http://www.graalvm.org/truffle/javadoc/com/oracle/truffle/api/source/Source.html).
The evaluation of already loaded sources doesn't need to perform any I/O operations and
thus it makes little sense to require callers to handle the `IOException`.
This change is binary compatible, yet it is source *incompatible* change.
You may need to [adjust your sources](https://github.com/graalvm/fastr/commit/09ab156925d24bd28837907cc2ad336679afc7a2)
to compile.
* Deprecate support for the "identifier" associated with each [SourceSection](http://www.graalvm.org/truffle/javadoc/com/oracle/truffle/api/source/SourceSection.html)
* Deprecated `PolyglotEngine.Builder.onEvent(EventConsumer)` and class `EventConsumer`, debugger events are now dispatched using the `DebuggerSession`.
* [@Fallback](http://www.graalvm.org/truffle/javadoc/com/oracle/truffle/api/dsl/Fallback.html) does not support type specialized arguments anymore.

#### Additions

* All debugging APIs are now thread-safe and can be used from other threads.
* Changed the debugging API to a session based model.
  * Added [Debugger](http://www.graalvm.org/truffle/javadoc/com/oracle/truffle/api/debug/Debugger.html)`.find(TruffleLanguage.Env)` to lookup the debugger when inside a guest language implementation.
  * Added [Debugger](http://www.graalvm.org/truffle/javadoc/com/oracle/truffle/api/debug/Debugger.html)`.startSession(SuspendedCallback)` to start a new debugging session using a SuspendedCallback as replacement for `ExecutionEvent.prepareStepInto()`.
  * Added class [DebuggerSession](http://www.graalvm.org/truffle/javadoc/com/oracle/truffle/api/debug/DebuggerSession.html) which represents a debugger session where breakpoints can be installed and the execution can be suspended and resumed.
  * Added [Breakpoint](http://www.graalvm.org/truffle/javadoc/com/oracle/truffle/api/debug/Breakpoint.html)`.newBuilder` methods to create a new breakpoint using the builder pattern based on Source, URI or SourceSections.
  * Added [Breakpoint](http://www.graalvm.org/truffle/javadoc/com/oracle/truffle/api/debug/Breakpoint.html)`.isResolved()` to find out whether the source location of a breakpoint is loaded by the guest language.
  * Added [Breakpoint](http://www.graalvm.org/truffle/javadoc/com/oracle/truffle/api/debug/Breakpoint.html)`.isDisposed()` to find out whether a breakpoint is disposed.
  * Added [SuspendedEvent](http://www.graalvm.org/truffle/javadoc/com/oracle/truffle/api/debug/SuspendedEvent.html)`.getReturnValue()` to get return values of calls during debugging.
  * Added [SuspendedEvent](http://www.graalvm.org/truffle/javadoc/com/oracle/truffle/api/debug/SuspendedEvent.html)`.getBreakpoints()` to return the breakpoints that hit for a suspended event.
  * Added [SuspendedEvent](http://www.graalvm.org/truffle/javadoc/com/oracle/truffle/api/debug/SuspendedEvent.html)`.getStackFrames()` to return all guest language stack frames.
  * Added [SuspendedEvent](http://www.graalvm.org/truffle/javadoc/com/oracle/truffle/api/debug/SuspendedEvent.html)`.getTopStackFrame()` to return the topmost stack frame.
  * Added [SuspendedEvent](http://www.graalvm.org/truffle/javadoc/com/oracle/truffle/api/debug/SuspendedEvent.html)`.getSourceSection()` to return the current guest language execution location
  * Added [SuspendedEvent](http://www.graalvm.org/truffle/javadoc/com/oracle/truffle/api/debug/SuspendedEvent.html)`.getSourceSections()` to return all guest language execution locations of the current method in the AST.
  * Added class [DebugStackFrame](http://www.graalvm.org/truffle/javadoc/com/oracle/truffle/api/debug/DebugStackFrame.html) which represents a guest language stack frame. Allows to get values from the current stack frame, access stack values and evaluate inline expressions.
  * Added class [DebugValue](http://www.graalvm.org/truffle/javadoc/com/oracle/truffle/api/debug/DebugValue.html) which represents a value on a stack frame or the result of an evaluated expression.
  * Added class [DebuggerTester](http://www.graalvm.org/truffle/javadoc/com/oracle/truffle/api/debug/DebuggerTester.html) which represents a utility for testing guest language debugger support more easily.
  * Deprecated [Breakpoint](http://www.graalvm.org/truffle/javadoc/com/oracle/truffle/api/debug/Breakpoint.html)`.getCondition()` and replaced it with [Breakpoint](http://www.graalvm.org/truffle/javadoc/com/oracle/truffle/api/debug/Breakpoint.html)`.getConditionExpression()` to return a String instead of a Source object.
  * Deprecated [Breakpoint](http://www.graalvm.org/truffle/javadoc/com/oracle/truffle/api/debug/Breakpoint.html)`.setCondition(String)` and replaced it with [Breakpoint](http://www.graalvm.org/truffle/javadoc/com/oracle/truffle/api/debug/Breakpoint.html)`.setConditionExpression(String)` to avoid throwing IOException.
  * Deprecated class `ExecutionEvent` and replaced it with [Debugger](http://www.graalvm.org/truffle/javadoc/com/oracle/truffle/api/debug/Debugger.html)`.startSession(SuspendedCallback)`
  * Deprecated [Debugger](http://www.graalvm.org/truffle/javadoc/com/oracle/truffle/api/debug/Debugger.html) methods setLineBreakpoint, getBreakpoints, pause. Replacements are available in the DebuggerSession class
  * Deprecated [Breakpoint](http://www.graalvm.org/truffle/javadoc/com/oracle/truffle/api/debug/Breakpoint.html)`.getState()` to be replaced with [Breakpoint](http://www.graalvm.org/truffle/javadoc/com/oracle/truffle/api/debug/Breakpoint.html)isResolved(), [Breakpoint](http://www.graalvm.org/truffle/javadoc/com/oracle/truffle/api/debug/Breakpoint.html)isDisposed() and [Breakpoint](http://www.graalvm.org/truffle/javadoc/com/oracle/truffle/api/debug/Breakpoint.html)`.isEnabled()`.
  * Deprecated [SuspendedEvent](http://www.graalvm.org/truffle/javadoc/com/oracle/truffle/api/debug/SuspendedEvent.html)`.getNode()` and [SuspendedEvent](http://www.graalvm.org/truffle/javadoc/com/oracle/truffle/api/debug/SuspendedEvent.html).getFrame() without direct replacement.
  * Deprecated [SuspendedEvent](http://www.graalvm.org/truffle/javadoc/com/oracle/truffle/api/debug/SuspendedEvent.html)`.getRecentWarnings()` and replaced it with [SuspendedEvent](http://www.graalvm.org/truffle/javadoc/com/oracle/truffle/api/debug/SuspendedEvent.html).getBreakpointConditionException(Breakpoint)
  * Deprecated [SuspendedEvent](http://www.graalvm.org/truffle/javadoc/com/oracle/truffle/api/debug/SuspendedEvent.html)`.eval` and replaced it with `DebugStackFrame.eval(String)`
  * Deprecated [SuspendedEvent](http://www.graalvm.org/truffle/javadoc/com/oracle/truffle/api/debug/SuspendedEvent.html)`.getStack()` and replaced it with [SuspendedEvent](http://www.graalvm.org/truffle/javadoc/com/oracle/truffle/api/debug/SuspendedEvent.html).getStackFrames()
  * Deprecated [SuspendedEvent](http://www.graalvm.org/truffle/javadoc/com/oracle/truffle/api/debug/SuspendedEvent.html)`.toString(Object, FrameInstance)` and replaced it with `DebugValue.as(String.class)`.

* [TruffleLanguage.createContext](http://www.graalvm.org/truffle/javadoc/com/oracle/truffle/api/TruffleLanguage.html#createContext-com.oracle.truffle.api.TruffleLanguage.Env-)
supports [post initialization callback](http://www.graalvm.org/truffle/javadoc/com/oracle/truffle/api/TruffleLanguage.html#initializeContext-C-)
* Added [SourceSectionFilter.Builder](http://www.graalvm.org/truffle/javadoc/com/oracle/truffle/api/instrumentation/SourceSectionFilter.Builderhtml).`sourceIs(SourcePredicate)` to filter for source sections with a custom source predicate.
* Added [TruffleInstrument.Env](http://www.graalvm.org/truffle/javadoc/com/oracle/truffle/api/instrumentation/TruffleInstrument.Env.html).`isEngineRoot(RootNode)` to find out where the context of the current evaluation ends when looking up the guest language stack trace with `TruffleRuntime.iterateFrames()`.
* Added [TruffleInstrument.Env](http://www.graalvm.org/truffle/javadoc/com/oracle/truffle/api/instrumentation/TruffleInstrument.Env.html).`toString(Node, Object)` to allow string conversions for objects given a Node to identify the guest language.
* Added [EventContext](http://www.graalvm.org/truffle/javadoc/com/oracle/truffle/api/instrumentation/EventContext.html).`lookupExecutionEventNode(EventBinding)` to lookup other execution event nodes using the binding at a source location.
* Added [Node.getAtomicLock()](http://www.graalvm.org/truffle/javadoc/com/oracle/truffle/api/nodes/Node.html#getAtomicLock--) to allow atomic updates that avoid creating a closure.

## Version 0.16
* [Layout](http://www.graalvm.org/truffle/javadoc/com/oracle/truffle/api/object/dsl/Layout.html)
  now accepts an alternative way to construct an object with the `build` method instead of `create`.
* [TruffleTCK](http://www.graalvm.org/truffle/javadoc/com/oracle/truffle/tck/TruffleTCK.html) tests simple operation on foreign objects. For example, a simple WRITE accesss, a HAS_SIZE access, or an IS_NULL access. It also tests the message resolution of Truffle language objects, which enables using them in other languages.

## Version 0.15
1-Jul-2016
* [Source](http://www.graalvm.org/truffle/javadoc/com/oracle/truffle/api/source/Source.html) shall be
constructed via its `newBuilder` methods. The other ways to construct or modify
source objects are now deprecated.
* [RootNode.getName](http://www.graalvm.org/truffle/javadoc/com/oracle/truffle/api/nodes/RootNode.html#getName--)
to provide name of a method or function it represents.
* Instruments are now [loaded eagerly](https://github.com/graalvm/graal/commit/81018616abb0d4ae68e98b7fcd6fda7c8d0393a2) -
which has been reported as an observable behavioral change.
* The [Instrumenter](http://www.graalvm.org/truffle/javadoc/com/oracle/truffle/api/instrumentation/Instrumenter.html)
now allows one to observe when sources and source sections are being loaded via
[attaching a listener](http://www.graalvm.org/truffle/javadoc/com/oracle/truffle/api/instrumentation/Instrumenter.html#attachLoadSourceListener-com.oracle.truffle.api.instrumentation.SourceSectionFilter-T-boolean-).
* Control the way loops are exploded with a new [LoopExplosionKind](http://www.graalvm.org/truffle/javadoc/com/oracle/truffle/api/nodes/ExplodeLoop.LoopExplosionKind.html)
enum.
* [SuspendedEvent](http://www.graalvm.org/truffle/javadoc/com/oracle/truffle/api/debug/SuspendedEvent.html#toString-java.lang.Object-com.oracle.truffle.api.frame.FrameInstance-)
provides a way to convert any value on stack to its string representation.
* [TruffleTCK](http://www.graalvm.org/truffle/javadoc/com/oracle/truffle/tck/TruffleTCK.html) checks
whether languages properly support being interrupted after a time out
* Language implementations are encouraged to mark their internal sources as
[internal](http://www.graalvm.org/truffle/javadoc/com/oracle/truffle/api/source/Source.html#isInternal--)

## Version 0.14
2-Jun-2016
* [Source](http://www.graalvm.org/truffle/javadoc/com/oracle/truffle/api/source/Source.html) has been
rewritten to be more immutable. Once (part of) content of a source is loaded, it cannot be
changed.
* Methods `fromNamedAppendableText`, `fromNamedText` and `setFileCaching` of
`Source` has been deprecated as useless or not well defined
* New method `Source`.[getURI()](http://www.graalvm.org/truffle/javadoc/com/oracle/truffle/api/source/Source.html#getURI--)
has been introduced and should be used as a persistent identification of `Source` rather than
existing `getName()` & co. methods. Debugger is using the `URI` to
[attach breakpoints](http://www.graalvm.org/truffle/javadoc/com/oracle/truffle/api/debug/Debugger.html#setLineBreakpoint-int-java.net.URI-int-boolean-)
to not yet loaded sources
* Debugger introduces new [halt tag](http://www.graalvm.org/truffle/javadoc/com/oracle/truffle/api/debug/DebuggerTags.AlwaysHalt.html) to
make it easier to simulate concepts like JavaScript's `debugger` statement
* Debugger can be paused via the Debugger.[pause](http://www.graalvm.org/truffle/javadoc/com/oracle/truffle/api/debug/Debugger.html#pause--)
method
* [@CompilationFinal](http://www.graalvm.org/truffle/javadoc/com/oracle/truffle/api/CompilerDirectives.CompilationFinal.html)
annotation can now specify whether the finality applies to array elements as well
* [TruffleTCK](http://www.graalvm.org/truffle/javadoc/com/oracle/truffle/tck/TruffleTCK.html) has been
enhanced to test behavior of languages with respect to foreign array objects


## Version 0.13
22-Apr-2016
* `AcceptMessage` has been deprecated, replaced by
[MessageResolution](http://www.graalvm.org/truffle/javadoc/com/oracle/truffle/api/interop/MessageResolution.html) &
[co](http://www.graalvm.org/truffle/javadoc/com/oracle/truffle/api/interop/Resolve.html). annotations.
Now all message-oriented annotations need to be placed in a single source file.
That simplifies readability as well as improves incremental compilation in certain systems.
* Deprecated `Node.assignSourceSection` removed. This reduces the amount of memory
occupied by [Node](http://www.graalvm.org/truffle/javadoc/com/oracle/truffle/api/nodes/Node.html)
instance.
* `PolyglotEngine.Value.execute` is now as fast as direct `CallTarget.call`.
Using the [PolyglotEngine](http://www.graalvm.org/truffle/javadoc/com/oracle/truffle/api/vm/PolyglotEngine.html)
abstraction now comes with no overhead. Just [JPDA debuggers](http://wiki.apidesign.org/wiki/Truffle#Debugging_from_NetBeans)
need to
[turn debugging on](http://www.graalvm.org/truffle/javadoc/com/oracle/truffle/api/debug/Debugger.html#find-com.oracle.truffle.api.vm.PolyglotEngine-)
explicitly.
* Sharing of efficient code/AST between multiple instances of
[PolyglotEngine](http://www.graalvm.org/truffle/javadoc/com/oracle/truffle/api/vm/PolyglotEngine.html)
is possible. Using more than one `PolyglotEngine` resulted in code de-opt previously.
That isn't the case anymore. Future version of the API will provide explicit control
over the set of engines that share the code.
* Simple language JAR no longer contains test classes. There is a separate simple language tests distribution.

## Version 0.12
* The Instrumentation Framework has been revised and has new APIs that are integrated into the PolyglotEngine.
* Instrumentation support required of language implementations is specified as abstract methods on TruffleLanguage.
* Clients access instrumentation services via an instance of Instrumenter, provided by the Polyglot framework.
* `TruffleRuntime#iterateFrames` now starts at the current frame.

## Version 0.11
28-Jan-2016
* Improved interop API
* PolyglotEngine.Builder.getConfig
* TruffleLanguage.Env.isMimeTypeSupported

## Version 0.10
18-Dec-2015
* Profile API classes moved into its own com.oracle.truffle.api.profiles package

## Version 0.9
21-Oct-2015
* Debugger API

## Version 0.8
17-Jul-2015, [Repository Revision](http://lafo.ssw.uni-linz.ac.at/hg/truffle/shortlog/graal-0.8)
* The Truffle repository no longer contains Graal
* PolyglotEngine is an entry point for creating, building and running multi language Truffle systems
* Implement TruffleLanguage and use @Registration to register your language into the Truffle polyglot system
* Include Truffle TCK (test compatibility kit) into your test cases to verify your language implementation is compliant enough
* Interoperability API polished
* Cleanup of Source related API

## Version 0.7
29-Apr-2015, [Repository Revision](http://hg.openjdk.java.net/graal/graal/shortlog/graal-0.7)
* New, faster partial evaluation (no more TruffleCache).
* If a method is annotated with @ExplodeLoop and contains a loop that can not be exploded, partial evaluation will fail.
* Truffle background compilation is now multi-threaded.
* Experimental merge=true flag for @ExplodeLoop allows building bytecode-based interpreters (see BytecodeInterpreterPartialEvaluationTest).
* Added Node#deepCopy as primary method to copy ASTs.
* Disable inlining across Truffle boundary by default. New option TruffleInlineAcrossTruffleBoundary default false.
* Node.replace(Node) now guards against non-assignable replacement, and Node.isReplacementSafe(Node) checks in advance.
* Instrumentation:  AST "probing" is now safe and implemented by Node.probe(); language implementors need only implement Node.isInstrumentable() and Node.createWrapperNode().
* Instrumentation:  A new framework defines a category of  simple "instrumentation tools" that can be created, configured, and installed, after which they autonomously collect execution data of some kind.
* Instrumentation:  A new example "instrumentation tool" is a language-agnostic collector of code coverage information (CoverageTracker); there are two other examples.
* Removed unsafe compiler directives; use `sun.misc.Unsafe` instead.
* Removed `Node#onAdopt()`.
* Implemented a new generated code layout that reduces the code size.
* Changed all methods enclosed in a @TypeSystem must now be static.
* Changed all methods enclosed in generated type system classes are now static.
* Deprecated the type system constant used in the generated type system classes.
* Changed NodeFactory implementations are no longer generated by default. Use {Node}Gen#create instead of {Node}Factory#create to create new instances of nodes.
* Added @GenerateNodeFactory to generate NodeFactory implementations for this node and its subclasses.
* Deprecated @NodeAssumptions for removal in the next release.
* Deprecated experimental @Implies for removal in the next release.
* Added new package c.o.t.api.dsl.examples to the c.o.t.api.dsl project containing documented and debug-able Truffle-DSL use cases.
* Changed "typed execute methods" are no longer required for use as specialization return type or parameter. It is now sufficient to declare them in the @TypeSystem.
* Added @Cached annotation to express specialization local state.
* Added Specialization#limit to declare a limit expression for the maximum number of specialization instantiations.
* Changed syntax and semantics of Specialization#assumptions and Specialization#guards. They now use a Java like expression syntax.
* Changed guard expressions that do not bind any dynamic parameter are invoked just once per specialization instantiation. They are now asserted to be true on the fast path.
* Renamed @ImportGuards to @ImportStatic.
* Changed declaring a @TypeSystemReference for a node that contains specializations is not mandatory anymore.
* Changed types used in specializations are not restricted on types declared in the type system anymore.
* Changed nodes that declare all execute methods with the same number of evaluated arguments as specialization arguments do not require @NodeChild annotations anymore.
* Changed types used in checks and casts are not mandatory to be declared in the type system.

## Version 0.6
19-Dec-2014, [Repository Revision](http://hg.openjdk.java.net/graal/graal/shortlog/graal-0.6)
* Instrumentation: add Instrumentable API for language implementors, with most details automated (see package `com.oracle.truffle.api.instrument`).
* The BranchProfile constructor is now private. Use BranchProfile#create() instead.
* Renamed @CompilerDirectives.SlowPath to @CompilerDirectives.TruffleBoundary
* Renamed RootNode#isSplittable to RootNode#isCloningAllowed
* Removed RootNode#split. Cloning ASTs for splitting is now an implementation detail of the Truffle runtime implementation.
* Renamed DirectCallNode#isSplittable to DirectCallNode#isCallTargetCloningAllowed
* Renamed DirectCallNode#split to DirectCallNode#cloneCallTarget
* Renamed DirectCallNode#isSplit to DirectCallNode#isCallTargetCloned
* Added PrimitiveValueProfile.
* Added -G:TruffleTimeThreshold=5000 option to defer compilation for call targets
* Added RootNode#getExecutionContext to identify nodes with languages
* Removed `FrameTypeConversion` interface and changed the corresponding `FrameDescriptor` constructor to have a default value parameter instead.
* Removed `CompilerDirectives.unsafeFrameCast` (equivalent to a `(MaterializedFrame)` cast).
* Added `TruffleRuntime#getCapability` API method.
* Added `NodeInterface` and allowed child field to be declared with interfaces that extend it.
* Added `CompilerOptions` and allowed it to be set for `ExecutionContext` and `RootNode`.
* Added experimental object API (see new project `com.oracle.truffle.api.object`).

## Version 0.5
23-Sep-2014, [Repository Revision](http://hg.openjdk.java.net/graal/graal/shortlog/graal-0.5)
* Added `TruffleRuntime#getCallTargets()` to get all call targets that were created and are still referenced.
* Added `NeverValidAssumption` to complement `AlwaysValidAssumption`.
* Fixed a bug in `AssumedValue` that may not invalidate correctly.
* New option, `-G:+/-TruffleCompilationExceptionsAreThrown`, that will throw an `OptimizationFailedException` for compiler errors.

## Version 0.4
19-Aug-2014, [Repository Revision](http://hg.openjdk.java.net/graal/graal/shortlog/graal-0.4)
### Truffle
* Change API for stack walking to a visitor: `TruffleRuntime#iterateFrames` replaces `TruffleRuntime#getStackTrace`
* New flag `-G:+TraceTruffleCompilationCallTree` to print the tree of inlined calls before compilation.
* `truffle.jar`: strip out build-time only dependency into a seperated JAR file (`truffle-dsl-processor.jar`)
* New flag `-G:+TraceTruffleCompilationAST` to print the AST before compilation.
* New experimental `TypedObject` interface added.
* Added `isVisited` method for `BranchProfile`.
* Added new `ConditionProfile`, `BinaryConditionProfile` and `CountingConditionProfile` utility classes to profile if conditions.

## Version 0.3
9-May-2014, [Repository Revision](http://hg.openjdk.java.net/graal/graal/shortlog/graal-0.3)
* The method `CallTarget#call` takes now a variable number of Object arguments.
* Support for collecting stack traces and for accessing the current frame in slow paths (see `TruffleRuntime#getStackTrace`).
* Renamed `CallNode` to `DirectCallNode`.
* Renamed `TruffleRuntime#createCallNode` to `TruffleRuntime#createDirectCallNode`.
* Added `IndirectCallNode` for calls with a changing `CallTarget`.
* Added `TruffleRuntime#createIndirectCallNode` to create an `IndirectCallNode`.
* `DirectCallNode#inline` was renamed to `DirectCallNode#forceInlining()`.
* Removed deprecated `Node#adoptChild`.

## Version 0.2
25-Mar-2014, [Repository Revision](http://hg.openjdk.java.net/graal/graal/shortlog/graal-0.2)
* New API `TruffleRuntime#createCallNode` to create call nodes and to give the runtime system control over its implementation.
* New API `RootNode#getCachedCallNodes` to get a weak set of `CallNode`s that have registered to call the `RootNode`.
* New API to split the AST of a call-site context sensitively. `CallNode#split`, `CallNode#isSplittable`, `CallNode#getSplitCallTarget`, `CallNode#getCurrentCallTarget`, `RootNode#isSplittable`, `RootNode#split`.
* New API to inline a call-site into the call-graph. `CallNode#isInlinable`, `CallNode#inline`, `CallNode#isInlined`.
* New API for the runtime environment to register `CallTarget`s as caller to the `RootNode`. `CallNode#registerCallTarget`.
* Improved API for counting nodes in Truffle ASTs. `NodeUtil#countNodes` can be used with a `NodeFilter`.
* New API to declare the cost of a Node for use in runtime environment specific heuristics. See `NodeCost`, `Node#getCost` and `NodeInfo#cost`.
* Changed `Node#replace` reason parameter type to `CharSequence` (to enable lazy string building)
* New `Node#insert` method for inserting new nodes into the tree (formerly `adoptChild`)
* New `Node#adoptChildren` helper method that adopts all (direct and indirect) children of a node
* New API `Node#atomic` for atomic tree operations
* Made `Node#replace` thread-safe


## Version 0.1
5-Feb-2014, [Repository Revision](http://hg.openjdk.java.net/graal/graal/shortlog/graal-0.1)
* Initial version of a multi-language framework on top of Graal.<|MERGE_RESOLUTION|>--- conflicted
+++ resolved
@@ -27,11 +27,8 @@
 * All subclasses of `InteropException` do no longer provide a Java stack trace. They are intended to be thrown, immediately caught by the caller and not re-thrown. As a result they can now be allocated on compiled code paths and do no longer require a `@TruffleBoundary` or `transferToInterpreterAndInvalidate()` before use. Languages are encouraged to remove `@TruffleBoundary` annotations or leading `transferToInterpreterAndInvalidate()` method calls before interop exceptions are thrown. 
 * All `InteropException` subclasses now offer a new `create` factory method to provide a cause. This cause should only be used if user provided guest application code caused the problem.
 * The use of `InteropException.initCause` is now deprecated for performance reasons. Instead pass the cause when the `InteropException` is constructed. The method `initCause` will throw `UnsupportedOperationException` in future versions. Please validate all calls to `Throwable.initCause` for language or tool implementation code.
-<<<<<<< HEAD
 * Added [TruffleFile.isSameFile](https://www.graalvm.org/truffle/javadoc/com/oracle/truffle/api/TruffleFile.html#isSameFile-com.oracle.truffle.api.TruffleFile-java.nio.file.LinkOption...-) method to test if two `TruffleFile`s refer to the same physical file.
-=======
 * Added new `EncapsulatingNodeReference` class to lookup read and write the current encapsulating node. Deprecated encapsulating node methods in `NodeUtil`.
->>>>>>> 8f69a70d
 
 ## Version 20.1.0
 * Added `@GenerateLibrary(dynamicDispatchEnabled = false)` that allows to disable dynamic dispatch semantics for a library. The default is `true`.
