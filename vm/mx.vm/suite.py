suite = {
    "name": "vm",
<<<<<<< HEAD
    "version": "1.0.0-rc6",
    "release" : True,
=======
    "version": "1.0.0-rc7",
    "release" : False,
>>>>>>> 012b2240
    "groupId" : "org.graalvm",
    "mxversion": "5.183.3",
    "defaultLicense" : "GPLv2-CPE",
    "imports": {
        "suites": [
            {
                "name": "truffle",
                "subdir": True,
                "urls": [
                    {"url": "https://curio.ssw.jku.at/nexus/content/repositories/snapshots", "kind": "binary"},
                ]
            },
            # Dynamic imports for components:
            {
                "name": "graal-nodejs",
                "subdir": True,
                "dynamic": True,
<<<<<<< HEAD
                "version": "c32bfc97c8435f285055e289d193e3b06e6b40e5",
=======
                "version": "fdc366d15737dc6d1d0f708c158469002ab17126",
>>>>>>> 012b2240
                "urls" : [
                    {"url" : "https://github.com/graalvm/graaljs.git", "kind" : "git"},
                    {"url": "https://curio.ssw.jku.at/nexus/content/repositories/snapshots", "kind": "binary"},
                ]
            },
            {
                "name": "graal-js",
                "subdir": True,
                "dynamic": True,
<<<<<<< HEAD
                "version": "c32bfc97c8435f285055e289d193e3b06e6b40e5",
=======
                "version": "fdc366d15737dc6d1d0f708c158469002ab17126",
>>>>>>> 012b2240
                "urls": [
                    {"url": "https://github.com/graalvm/graaljs.git", "kind" : "git"},
                    {"url": "https://curio.ssw.jku.at/nexus/content/repositories/snapshots", "kind": "binary"},
                ]
            },
            {
                "name": "truffleruby",
<<<<<<< HEAD
                "version": "074701461ce8e6897a0da1522d1ae606e6105a48",
=======
                "version": "745ff67d67c2567ece6a8ac76ab1096ba0d65857",
>>>>>>> 012b2240
                "dynamic": True,
                "urls": [
                    {"url": "https://github.com/oracle/truffleruby.git", "kind": "git"},
                    {"url": "https://curio.ssw.jku.at/nexus/content/repositories/snapshots", "kind": "binary"},
                ],
                "os_arch": {
                    "linux": {
                        "sparcv9": {
                            "ignore": True
                        },
                        "<others>": {
                            "ignore": False
                        }
                    },
                    "<others>": {
                        "<others>": {
                            "ignore": False
                        }
                    }
                }
            },
            {
                "name": "fastr",
<<<<<<< HEAD
                "version": "e791c2ea6acfab8281f54ca6a2619b9754528896",
=======
                "version": "c9e42a74559f29f91067842ab582cb9d78908a09",
>>>>>>> 012b2240
                "dynamic": True,
                "urls": [
                    {"url": "https://github.com/oracle/fastr.git", "kind": "git"},
                    {"url": "https://curio.ssw.jku.at/nexus/content/repositories/snapshots", "kind": "binary"},
                ]
            },
            {
<<<<<<< HEAD
                "name": "sulong",
                "version": "d453fd9d5e17a5fd1739cc4c77f7995852ace14f",
                "dynamic": True,
                "urls": [
                    {"url": "https://github.com/graalvm/sulong.git", "kind": "git"},
                    {"url": "https://curio.ssw.jku.at/nexus/content/repositories/snapshots", "kind": "binary"},
                ],
                "os_arch": {
                    "<others>": {
                        "sparcv9": {
                            "ignore": True
                        },
                        "<others>": {
                            "ignore": False
                        }
                    }
                }
            },
            {
                "name": "graalpython",
                "version": "b1cb6d3305019a80663e8e441a829ae54e3e0709",
=======
                "name": "graalpython",
                "version": "f34cb385621db363155de4b0edc1d8f10a9f64a6",
>>>>>>> 012b2240
                "dynamic": True,
                "urls": [
                    {"url": "https://github.com/graalvm/graalpython.git", "kind": "git"},
                    {"url": "https://curio.ssw.jku.at/nexus/content/repositories/snapshots", "kind": "binary"},
                ]
            },
        ]
    },

    "libraries": {},

    "projects": {
        "com.oracle.graalvm.locator": {
            "subDir": "src",
            "sourceDirs": ["src"],
            "dependencies": [
                "truffle:TRUFFLE_API",
            ],
            "checkstyleVersion" : "8.8",
            "javaCompliance": "1.8",
            "license": "GPLv2-CPE",
        },
        "org.graalvm.component.installer" : {
            "subDir" : "src",
            "sourceDirs" : ["src"],
            "javaCompliance" : "1.8",
            "checkstyle": "com.oracle.graalvm.locator",
            "license" : "GPLv2-CPE",
        },
        "org.graalvm.component.installer.test" : {
            "subDir" : "src",
            "sourceDirs" : ["src"],
            "dependencies": [
                "mx:JUNIT",
                "org.graalvm.component.installer"
            ],
            "javaCompliance" : "1.8",
            "checkstyle": "com.oracle.graalvm.locator",
            "license" : "GPLv2-CPE",
        },
    },

    "distributions": {
        "LOCATOR": {
            "dependencies": ["com.oracle.graalvm.locator"],
            "distDependencies": [
                "truffle:TRUFFLE_API",
            ],
            "maven": False,
        },
        "INSTALLER": {
            "subDir": "src",
            "mainClass": "org.graalvm.component.installer.ComponentInstaller",
            "dependencies": ["org.graalvm.component.installer"],
            "maven": False,
        },
        "INSTALLER_TESTS": {
            "subDir": "src",
            "dependencies": ["org.graalvm.component.installer.test"],
            "exclude": [
                "mx:HAMCREST",
                "mx:JUNIT",
            ],
            "distDependencies": [
                "INSTALLER",
            ],
            "maven": False,
        },
        "INSTALLER_GRAALVM_SUPPORT": {
            "native": True,
            "platformDependent": True,
            "description": "GraalVM Installer support distribution for the GraalVM",
            "layout": {
                "./": "dependency:vm:INSTALLER",
                "bin/": "file:mx.vm/gu",
                "components/polyglot/.registry" : "string:",
            },
            "maven": False,
        },
        "VM_GRAALVM_SUPPORT": {
            "native": True,
            "description": "VM support distribution for the GraalVM",
            "layout": {
                "LICENSE": "file:LICENSE_GRAALVM_CE",
                "3rd_party_licenses.txt": "file:3rd_party_licenses_graalvm_ce.txt",
            },
            "maven": False,
        },
    },
}<|MERGE_RESOLUTION|>--- conflicted
+++ resolved
@@ -1,12 +1,7 @@
 suite = {
     "name": "vm",
-<<<<<<< HEAD
-    "version": "1.0.0-rc6",
-    "release" : True,
-=======
     "version": "1.0.0-rc7",
     "release" : False,
->>>>>>> 012b2240
     "groupId" : "org.graalvm",
     "mxversion": "5.183.3",
     "defaultLicense" : "GPLv2-CPE",
@@ -24,11 +19,7 @@
                 "name": "graal-nodejs",
                 "subdir": True,
                 "dynamic": True,
-<<<<<<< HEAD
-                "version": "c32bfc97c8435f285055e289d193e3b06e6b40e5",
-=======
-                "version": "fdc366d15737dc6d1d0f708c158469002ab17126",
->>>>>>> 012b2240
+                "version": "8b12c8072d814ab72ddbb9402ae8e0c64cd9a250",
                 "urls" : [
                     {"url" : "https://github.com/graalvm/graaljs.git", "kind" : "git"},
                     {"url": "https://curio.ssw.jku.at/nexus/content/repositories/snapshots", "kind": "binary"},
@@ -38,11 +29,7 @@
                 "name": "graal-js",
                 "subdir": True,
                 "dynamic": True,
-<<<<<<< HEAD
-                "version": "c32bfc97c8435f285055e289d193e3b06e6b40e5",
-=======
-                "version": "fdc366d15737dc6d1d0f708c158469002ab17126",
->>>>>>> 012b2240
+                "version": "8b12c8072d814ab72ddbb9402ae8e0c64cd9a250",
                 "urls": [
                     {"url": "https://github.com/graalvm/graaljs.git", "kind" : "git"},
                     {"url": "https://curio.ssw.jku.at/nexus/content/repositories/snapshots", "kind": "binary"},
@@ -50,11 +37,7 @@
             },
             {
                 "name": "truffleruby",
-<<<<<<< HEAD
-                "version": "074701461ce8e6897a0da1522d1ae606e6105a48",
-=======
-                "version": "745ff67d67c2567ece6a8ac76ab1096ba0d65857",
->>>>>>> 012b2240
+                "version": "98d38959d4fbefa6c9a6d28b5e055c5d81ddcbfc",
                 "dynamic": True,
                 "urls": [
                     {"url": "https://github.com/oracle/truffleruby.git", "kind": "git"},
@@ -78,11 +61,7 @@
             },
             {
                 "name": "fastr",
-<<<<<<< HEAD
-                "version": "e791c2ea6acfab8281f54ca6a2619b9754528896",
-=======
-                "version": "c9e42a74559f29f91067842ab582cb9d78908a09",
->>>>>>> 012b2240
+                "version": "d6ce128f75bd0f0ca0d47257c016023f2657d254",
                 "dynamic": True,
                 "urls": [
                     {"url": "https://github.com/oracle/fastr.git", "kind": "git"},
@@ -90,32 +69,8 @@
                 ]
             },
             {
-<<<<<<< HEAD
-                "name": "sulong",
-                "version": "d453fd9d5e17a5fd1739cc4c77f7995852ace14f",
-                "dynamic": True,
-                "urls": [
-                    {"url": "https://github.com/graalvm/sulong.git", "kind": "git"},
-                    {"url": "https://curio.ssw.jku.at/nexus/content/repositories/snapshots", "kind": "binary"},
-                ],
-                "os_arch": {
-                    "<others>": {
-                        "sparcv9": {
-                            "ignore": True
-                        },
-                        "<others>": {
-                            "ignore": False
-                        }
-                    }
-                }
-            },
-            {
                 "name": "graalpython",
-                "version": "b1cb6d3305019a80663e8e441a829ae54e3e0709",
-=======
-                "name": "graalpython",
-                "version": "f34cb385621db363155de4b0edc1d8f10a9f64a6",
->>>>>>> 012b2240
+                "version": "c6aa379508c42a63afa0a2050662574bbd84ed03",
                 "dynamic": True,
                 "urls": [
                     {"url": "https://github.com/graalvm/graalpython.git", "kind": "git"},
